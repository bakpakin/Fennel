--- conflicted
+++ resolved
@@ -13,95 +13,7 @@
 * Ability to write custom special forms - Special forms are s-expressions that, when evaulated, directly output Lua code.
 * Fennel is a library as well as a compiler. Embed it in other projects.
 
-<<<<<<< HEAD
-Eventually, I also hope to add optional source maps, either embedded in the comments of the generated code, or in separate files. An optional standard library also needs to be made.
-
-There is a `#fennel` IRC channel on Freenode where some Fennel users
-and contributors discuss.
-
-## Lua API
-
-The fennel module exports the following functions. Most functions take
-an `indent` function to override how to indent the compiled Lua output
-or an `accurate` function to ignore indentation and attempt to make
-the lines in the output code match up with the lines in the input code.
-
-### Start a configurable repl
-
-```lua
-fennel.repl([options])
-```
-Takes these additional options:
-
-* `readChunk()`: a function that when called, returns a string of source code.
-  The empty is string is used as the end of source marker.
-* `pp`: a pretty-printer function to apply on values.
-* `env`: an environment table in which to run the code; see the Lua manual.
-* `onValues(values)`: a function that will be called on all returned top level values.
-* `onError(errType, err, luaSource)`: a function that will be called on each error.
-  `errType` is a string with the type of error, can be either, 'parse', 'compile', 'runtime',  or 'lua'.
-  `err` is the error message, and `luaSource` is the source of the generated lua code.
-
-The pretty-printer defaults to loading `fennelview.fnl` if present and
-falls back to `tostring` otherwise. `fennelview.fnl` will produce
-output that can be fed back into Fennel (other than functions,
-coroutines, etc) but you can use a 3rd-party pretty-printer that
-produces output in Lua format if you prefer.
-
-### Evaulate a string of Fennel
-
-```lua
-local result = fennel.eval(str[, options])
-```
-
-Takes these additional options:
-
-* `env`: same as above.
-* `filename`: override the filename that Lua thinks the code came from.
-
-### Evaluate a file of Fennel
-
-```lua
-local result = fennel.dofile(filename[, options])
-```
-
-* `env`: same as above.
-
-### Use Lua's built-in require function
-
-```lua
-table.insert(package.loaders, fennel.searcher)
-local mylib = require("mylib") -- will compile and load code in mylib.fnl
-```
-
-Normally Lua's `require` function only loads modules written in Lua,
-but you can install `fennel.searcher` into `package.loaders` to teach
-it how to load Fennel code.
-
-The `require` function is different from `fennel.dofile` in that it
-searches the directories in `fennel.path` for `.fnl` files matching
-the module name, and also in that it caches the loaded value to return
-on subsequent calls, while `fennel.dofile` will reload each time. The
-behavior of `fennel.path` mirrors that of Lua's `package.path`.
-
-If you install Fennel into `package.loaders` then you can use the
-3rd-party [lume.hotswap](https://github.com/rxi/lume#lumehotswapmodname) 
-function to reload modules that have been loaded with `require`.
-
-### Compile a string into Lua (can throw errors)
-
-```lua
-local lua = fennel.compileString(str[, options])
-```
-
-### Compile an iterator of bytes into a string of Lua (can throw errors)
-
-```lua
-local lua = fennel.compileStream(strm, options)
-```
-=======
 ## Documentation
->>>>>>> eedea30e
 
 * The [tutorial](tutorial.md) is a great place to start
 * The [reference](reference.md) describes all Fennel special forms
