# Fennel

[Fennel][1] is a lisp that compiles to Lua. It aims to be easy to use,
expressive, and has almost zero overhead compared to handwritten Lua.

* *Full Lua compatibility* - You can use any function or library from Lua.
* *Zero overhead* - Compiled code should be just as or more efficient than hand-written Lua.
* *Compile-time macros* - Ship compiled code with no runtime dependency on Fennel.
* *Embeddable* - Fennel is a one-file library as well as an executable. Embed it in other programs to support runtime extensibility and interactive development.

At [https://fennel-lang.org][1] there's a live in-browser repl you can
use without installing anything.

## Documentation

* The [setup](setup.md) guide is a great place to start
* The [tutorial](tutorial.md) teaches the basics of the language
* The [reference](reference.md) describes all Fennel special forms
* The [API listing](api.md) shows how to integrate Fennel into your codebase
* The [Lua primer](lua-primer.md) gives a very brief intro to Lua with
  pointers to further details
* The [test suite](test/) has basic usage examples for most features.

For a small complete example that uses the LÖVE game engine, see
[pong.fnl][2].

The [changelog](changelog.md) has a list of user-visible changes for
each release.

## Example

#### Hello World
```
(print "hello, world!")
```

#### Fibonacci sequence
```
(fn fib [n]
 (if (< n 2)
  n
  (+ (fib (- n 1)) (fib (- n 2)))))

(print (fib 10))
```

<<<<<<< HEAD
## Usage

At [https://fennel-lang.org][1] there's a live in-browser repl you can
use without installing anything.

Check your OS's package manager to see if Fennel is available
there. If you use [LuaRocks][3] you can run `luarocks install fennel`.

Otherwise clone this repository, and run `make`.

Then you can use `./fennel` to start a repl. Use `./fennel
my-file.fnl` to run code or `./fennel --compile my-file.fnl >
my-file.lua` to perform ahead-of-time compilation.

See the [API documentation](api.md) for how to embed Fennel in your program.

=======
>>>>>>> fb6de5da
## Differences from Lua

* Syntax is much more regular and predictable (no statements; no operator precedence)
* It's impossible to set *or read* a global by accident
* Pervasive destructuring anywhere locals are introduced
* Clearer syntactic distinction between sequential tables and key/value tables
* Separate looping constructs for numeric loops vs iterators instead of overloading `for`
* Opt-in mutability for local variables
* Opt-in arity checks for `lambda` functions
* Pattern matching
* Ability to extend the syntax with your own macros and special forms

## Differences from other lisp languages

* Lua VM can be embedded in other programs with only 180kb
* Access to [excellent FFI][4]
* LuaJIT consistently ranks at the top of performance shootouts
* Inherits aggressively simple semantics from Lua; easy to learn
* Lua VM is already embedded in databases, window managers, games, etc
* Low memory usage
* Readable compiler output resembles input

(Obviously not all these apply to every lisp you could compare Fennel to.)

## Why not Fennel?

Fennel inherits the limitations of the Lua runtime, which does not offer
pre-emptive multitasking or OS-level threads. Libraries for Lua work
great with Fennel, but the selection of libraries is not as extensive
as it is with more popular languages. While LuaJIT has excellent
overall performance, purely-functional algorithms will not be as
efficient as they would be on a VM with generational garbage collection.

Even for cases where the Lua runtime is a good fit, Fennel might not
be a good fit when end-users are expected to write their own code to
extend the program, because the available documentation for learning
Lua is much more readily-available than it is for Fennel.

## Resources

* Join the `#fennel` chat [thru IRC on Freenode][9] or [on Matrix][11]
* The [mailing list][5] has slower-paced discussion and announcements
* You can browse and edit [the Wiki][7]
* Build: [![CircleCI](https://circleci.com/gh/bakpakin/Fennel.svg?style=svg)][8]

## License

Copyright © 2016-2020 Calvin Rose and contributors

Released under the [MIT license](LICENSE).

[1]: https://fennel-lang.org
[2]: https://p.hagelb.org/pong.fnl.html
[3]: https://luarocks.org/
[4]: http://luajit.org/ext_ffi_tutorial.html
[5]: https://lists.sr.ht/%7Etechnomancy/fennel
[6]: https://gitlab.com/technomancy/fennel-mode
[7]: https://github.com/bakpakin/Fennel/wiki
[8]: https://circleci.com/gh/bakpakin/Fennel
[9]: https://webchat.freenode.net/
[10]: https://github.com/bakpakin/fennel.vim
[11]: https://matrix.to/#/!rnpLWzzTijEUDhhtjW:matrix.org?via=matrix.org<|MERGE_RESOLUTION|>--- conflicted
+++ resolved
@@ -44,25 +44,6 @@
 (print (fib 10))
 ```
 
-<<<<<<< HEAD
-## Usage
-
-At [https://fennel-lang.org][1] there's a live in-browser repl you can
-use without installing anything.
-
-Check your OS's package manager to see if Fennel is available
-there. If you use [LuaRocks][3] you can run `luarocks install fennel`.
-
-Otherwise clone this repository, and run `make`.
-
-Then you can use `./fennel` to start a repl. Use `./fennel
-my-file.fnl` to run code or `./fennel --compile my-file.fnl >
-my-file.lua` to perform ahead-of-time compilation.
-
-See the [API documentation](api.md) for how to embed Fennel in your program.
-
-=======
->>>>>>> fb6de5da
 ## Differences from Lua
 
 * Syntax is much more regular and predictable (no statements; no operator precedence)
