--- conflicted
+++ resolved
@@ -10,12 +10,8 @@
 
 ### New Features
 
-<<<<<<< HEAD
 * Precompile built-in macros, improving startup time significantly.
 * Accept `:global-mangle false` in compiler opts to disable global mangling.
-
-## 1.5.1 / ???
-=======
 * Macro sandbox can now read (but not write) files.
 
 ### Bug Fixes
@@ -24,7 +20,6 @@
 * Use `options.warn` when provided in the parser.
 
 ## 1.5.1 / 2024-08-24
->>>>>>> 4ef3b1b1
 
 ### Bug Fixes
 
