--- conflicted
+++ resolved
@@ -4,15 +4,11 @@
 
 ## 1.1.0 / ???
 
-<<<<<<< HEAD
+### New Forms
+* Add `match->` macro for chained pattern matching for steps which might fail
+
 ### New Features
 * The `fennel.parser` function now accepts a string in addition to an iterator
-=======
-### New Forms
-* Add `match->` macro for chained pattern matching for steps which might fail
-
-### New Features
->>>>>>> 318ecd2e
 * The `accumulate` macro can now accumulate over multiple values
 * The `fn` special now accepts a metadata table in place of a docstring
 
