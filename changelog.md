# Summary of user-visible changes

Changes are **marked in bold** which could result in backwards-incompatibility.

## 0.10.0 / ???

<<<<<<< HEAD
* Allow using expressions in `include` and make `--require-as-include`
  resolve module names dynamically.  See the require section in the reference.
=======
* Add `--skip-include` option to prevent modules from being included in output
>>>>>>> fee16232
* Add `,apropos pattern` and `,apropos-doc pattern` repl commands
* Deprecate `pick-args` macro
* Support repl completion on methods inside tables
* Add separate `FENNEL_MACRO_PATH` environment variable for `fennel.macro-path`
* **Add separate `fennel.macro-path` for searching for macro modules**
* Fix a bug with strict global checking in macro modules
* Make macro tables shadow runtime tables more consistently
* Add `,complete foo` repl command
* Add `fennel.syntax` function describing built-ins
* Add `accumulate` macro
* Keep gaps when printing sparse sequences; see `max-sparse-gap`
  option in `fennel.view`

## 0.9.2 / 2021-05-02

* Add Fennel for Clojure Users guide
* Never treat `_ENV` as an unknown global
* Fix multi-value destructuring in pattern matches that use `where`
* Fix a bug around disambiguating parens in method calls
* Improve behavior of `?.` when used directly on nil
* Fix a bug where line number correlation was thrown off in macros
* Fix a bug where `--use-bit-lib` was not propagating to the REPL

## 0.9.1 / 2021-04-10

* Fix a bug in compiled output for statement separators in LuaJIT

## 0.9.0 / 2021-04-08

* Add `--use-bit-lib` flag to allow bitwise operations to work in LuaJIT
* Add `macro-searchers` table for finding macros similarly to `package.searchers`
* Support `&as` inside pattern matches
* Include stack trace for errors during macroexpansion
* The `sym` function in compile scope now takes a source table second argument
* Support `:until` clauses for early termination in all loops
* Support `:escape-newlines?` and `:prefer-colon?` options in fennel.view
* Add nil-safe table access operator `?.`
* Add support for guards using `where`/`or` clauses in `match`
* Allow symbols to compare as equal in macros based on name
* Fix a bug where newlines were emitted with backslashes in fennel.view
* Fix a bug in the compiler sandbox where requiring had the wrong scope

## 0.8.1 / 2021-02-02

* Improve compiler sandboxing to copy standard tables and protect metatables
* Fix an issue where loading nested copies of Fennel would fail
* Fix a bug where sparse tables were displayed incorrectly in fennel view
* Ensure the compiler runs under strict mode
* Fix a bug where certain numbers would be emitted incorrectly

## 0.8.0 / 2021-01-18

* Allow the parser to optionally include comments in the parsed AST
* The fennelview module is now incorporated into the compiler as `fennel.view`
* Fully rewrite fennelview for better indentation handling; see fennelview
  docstring for detailed description of API changes
* Improve printing of destructured args in function arglist in `doc`
* Allow plugins to provide repl commands
* Fix a bug where decimal numbers would be emitted with commas in some locales
* Label auto-generated locals in Lua output for improved readability
* Fix the behavior of `...` inside `eval-compiler`
* Warn when using the `&` character in identifiers; will be disallowed later
* Add whole-table destructuring with `&as`
* Add list/table "comprehension" macros (`collect`/`icollect`)
* Numbers using underscores for readability **may not** begin with an underscore
* Provide `...` arguments consistently with Lua when requiring modules
* Fix a bug where `import-macros` would not respect certain compiler options
* fennelview: respect presence of `__fennelview` metamethod on userdata metatables
* Fix a bug where shebang caused incorrect sourcemapped row/col in stacktraces

## 0.7.0 / 2020-11-03

* Improve printing of multiple return values in the repl
* Add repl commands including `,reload`; see `,help` for a full list
* Fix several bugs in the linter
* Fix a bug where `--no-compiler-sandbox` did not apply in `import-macros`
* Fix a bug where compiler sandboxing makes `macrodebug` fail to print correctly
* Correct `--no-sandbox-compiler` to `--no-compiler-sandbox` in help/docs
* Fix a bug in `:` when used with methods that are not valid Lua names

## 0.6.0 / 2020-09-03

This release introduces the plugin system as well as starting to
sandbox the compiler environment for safer code loading. Nothing is
blocked yet, but it emits warnings when macros use functionality that
is not considered safe; future versions will prevent this.

* Change table reference notation in fennelview to use `@`
* Fix a bug where long arglists could get jumbled.
* Add plugin system.
* Sandbox compiler environment and emit a warning when it leaks.
* Fix a bug where repls would fail when provided with an overridden env.
* Expose `list?` and `sym?` in compiler API.
* Fix a bug where method calls would early-evaluate their receiver.
* Fix a bug where multi-arity comparisons would early-evaluate their arguments.
* Add `--lua` CLI flag for specifying a custom Lua command/executable. (#324)

## 0.5.0 / 2020-08-08

This release features a version of the Fennel compiler that is
self-hosted and written entirely in Fennel!

* Fix a bug where lambdas with no body would return true instead of nil.
* Fix a bug where global mangling would break when used with an environment.
* Fix a bug where globals tracking would lose track of allowed list.
* Fix a bug where top-level expressions in `include` would get skipped.
* The "fennelfriend" module is now incorporated into the compiler, not separate.

## 0.4.2 / 2020-07-11

This release mostly includes small bug fixes but also adds the
`with-open` macro for automating closing file handles, etc.

* Fix a bug where multiple `include` calls would splice locals incorrectly
* Support varargs in hashfn with `$...` (#298)
* Add `with-open` macro for auto-closing file handles (#295)
* Add `--native-module` and `--native-library` to `--compile-binary` command
* Make autogensym symbols omit "#" when appending unique suffix
* Fix a bug where autogensyms (using `#`) couldn't be used as multisyms (#294)
* Add `fennel.searchModule` function to module API
* Fix a bug causing `include` to ignore compiler options
* Fix a bug causing the repl to fail when `$HOME` env var was not set

## 0.4.1 / 2020-05-25

This release mostly includes small bug fixes, but also introduces a very
experimental command for compiling standalone executables.

* Experimental `--compile-binary` command (#281)
* Support shebang in all contexts, not just dofile
* Pinpoint source in compile errors even when loading from a string
* Fix a bug where included modules could get included twice (#278)
* Fix a 0.4.0 bug where macros can't expand to string/boolean/number primitives (#279)
* Fix a bug in macros returning forms of a different length from their input (#276)

## 0.4.0 / 2020-05-12

This release adds support for Lua 5.3's bitwise operators as well as a
new way of importing macro modules. It also adds `pick-values` and
`pick-args` for a little more flexibility around function args and
return values. The compiler now tries to emit friendlier errors that
suggest fixes for problems.

* Add `import-macros` for more flexible macro module loading (#269)
* Ensure deterministic compiler output (#257)
* Add bit-wise operators `rshift`, `lshift`, `bor`, `band`, `bnot`, and `bxor`
* Friendlier compiler/parse error messages with suggestions
* Omit compiler internal stack traces by default unless `FENNEL_DEBUG=trace`
* Add support for `__fennelview` metamethod for custom serialization
* Fix a bug where `dofile` would report the wrong filename
* Fix bug causing failing `include` of Lua modules that lack a trailing newline (#234)
* Introduce `pick-values` and `pick-args` macros (as `limit-*`: #246, as `pick-*`: #256)
* Add new `macroexpand` helper to expand macro forms during compilation (#258)
* Add `macrodebug` utility macro for printing expanded macro forms in REPL (#258)

## 0.3.2 / 2020-01-14

This release mostly contains small bug fixes.

* Fix a bug where `include` could not be nested without repetition (#214)
* Fix a bug where globals checking would mistakenly flag locals (#213)
* Fix a bug that would cause incorrect filenames in error messages (#208)
* Fix a bug causing `else` to emit twice in some contexts (#212)
* Dissallow naming a local the same as global in some contexts

## 0.3.1 / 2019-12-17

This release mostly contains small bug fixes.

* Look for init file for repl in XDG config dirs as well as ~/.fennelrc (#193)
* Add support for `--load FILE` argument to command-line launcher (#193)
* Fix `each` to work with raw iterator values (#201)
* Optionally check for unused locals with `--check-unused-locals`
* Make repl completion descend into nested table fields (#192)
* Fix repl completer to correctly handle symbol mangling (#195)

## 0.3.0 / 2019-09-22

This release introduces docstrings as well as several new features to
the macro system and some breaking changes; the most significant being
the new unquote syntax and the requirement of auto-gensym for
identifiers in backtick.

* Fix a bug where errors would show incorrect line numbers
* Add support for docstrings and `doc` for displaying them in repl
* Support `:detect-cycles? false` in fennelview to turn off "#<table 1>" output
* **Disallow** non-gensym identifiers in backtick/macros
* Support `x#` syntax for auto-gensym inside backtick
* Fix a bug in `lambda` arity checks when using destructuring
* Support `:one-line` output in fennelview
* Add `include` special form to selectively inline modules in compiled output
* Add `--require-as-include` to inline required modules in compiled output
* Add `--eval` argument to command-line launcher
* Add environment variable `FENNEL_PATH` to `path`
* Fix a few bugs in `match`
* **Remove** undocumented support for single-quoted strings
* Add support for guard clauses with `?` in pattern matching
* Support completion in repl when `readline.lua` is available
* Add `--globals` and `--globals-only` options to launcher script
* **Remove** `luaexpr` and `luastatement` for a single `lua` special
* Improve code generation for `if` expressions in many situations
* Alias `#` special with `length`
* Replace `@` (unquote) with `,`; comma is **no longer** whitespace
* **Disallow** `~` in symbols other than `~=`
* Add `hashfn` and `#` reader macro for shorthand functions like `#(+ $1 $2)`
* Allow hashfn arguments to be used in multisyms
* Add `macro` to make defining a single macro easier
* Add `(comment)` special which emits a Lua comment in the generated source
* Allow lua-style method calls like `(foo:bar baz)`; **disallow** `:` in symbols

## 0.2.1 / 2019-01-22

This release mostly contains small bug fixes.

* Add `not=` as an alias for `~=`
* Fix a bug with `in-scope?` which caused `match` outer unification to fail
* Fix a bug with variadic `~=` comparisons
* Improve error reporting for mismatched delimiters

## 0.2.0 / 2019-01-17

The second minor release introduces backtick, making macro authoring
much more streamlined. Macros may now be defined in the same file, and
pattern matching is added.

* Prevent creation of bindings that collide with special forms and macros
* Make parens around steps optional in arrow macros for single-arg calls
* Allow macros to be defined inline with `macros`
* Add `--add-package-path` and `--add-fennel-path` to launcher script
* Add `-?>` and `-?>>` macros
* Add support for quoting with backtick and unquoting with `@` (later changed to `,`)
* Support key/value tables when destructuring
* Add `match` macro for pattern matching
* Add optional GNU readline support for repl
* Fix a bug where runtime errors were not reported by launcher correctly
* Allow repl to recover gracefully from parse errors

## 0.1.1 / 2018-12-05

This release contains a few small bug fixes.

* Fix luarocks packaging so repl includes fennelview
* Fix bug in the repl where locals-saving would fail for certain input
* Fix launcher to write errors to stderr, not stdout

## 0.1.0 / 2018-11-29

The first real release sees the addition of several "creature comfort"
improvements such as comments, iterator support, line number tracking,
accidental global protection, pretty printing, and repl locals. It
also introduces the name "Fennel".

* Save locals in between chunks in the repl
* Allow destructuring in more places
* **Remove** redundant `defn` macro
* Add `doto` macro
* Support newlines in strings
* Prevent typos from accidentally referring to unknown globals
* Improve readability of compiler output
* Add `->` and `->>` macros
* **Remove** deprecated special forms: `pack`, `$`, `block`, `*break`, `special`
* Support nested lookup in `.` form
* Add `var`; disallow regular locals from being set
* Add `global`; refuse to set globals without it
* Make comparison operators variadic
* Support destructuring "rest" of a table into a local with `&`
* Add fennelview pretty-printer
* Add `require-macros`
* Add `//` for integer division on Lua 5.3+
* Add `fennel.dofile` and `fennel.searcher` for `require` support
* Track line numbers
* Add `partial`
* Add `local`
* Support binding against multiple values
* Add `:` for method calls
* Compile tail-calls properly
* Rename to Fennel
* Add `each`
* Add `lambda`/`λ` for arity-checked functions
* Add `when`
* Add comments

## 0.0.1 / 2016-08-14

The initial version (named "fnl") was created in 8 days and then
set aside for several years.<|MERGE_RESOLUTION|>--- conflicted
+++ resolved
@@ -4,12 +4,9 @@
 
 ## 0.10.0 / ???
 
-<<<<<<< HEAD
 * Allow using expressions in `include` and make `--require-as-include`
   resolve module names dynamically.  See the require section in the reference.
-=======
 * Add `--skip-include` option to prevent modules from being included in output
->>>>>>> fee16232
 * Add `,apropos pattern` and `,apropos-doc pattern` repl commands
 * Deprecate `pick-args` macro
 * Support repl completion on methods inside tables
