--- conflicted
+++ resolved
@@ -362,18 +362,6 @@
     }
 end
 
-<<<<<<< HEAD
-=======
--- Check if a scope inner is a child of scope outer.
-local function scopeInside(outer, inner)
-    repeat
-        if inner == outer then return true end
-        inner = inner.parent
-    until not inner
-    return false
-end
-
->>>>>>> 6a2198ae
 -- Assert a condition and raise a compile error with line numbers. The ast arg
 -- should be unmodified so that its first element is the form being called.
 local function assertCompile(condition, msg, ast)
@@ -510,15 +498,9 @@
             code = code
             .. ' --{line='
             .. (ast.line or 'nil')
-<<<<<<< HEAD
             .. ';bstart='
             .. (ast.bytestart or 'nil')
             .. ';bend='
-=======
-            .. ';start='
-            .. (ast.bytestart or 'nil')
-            .. ';end='
->>>>>>> 6a2198ae
             .. (ast.byteend or 'nil')
             .. '}'
         end
@@ -546,20 +528,12 @@
     return table.concat(t, ', ')
 end
 
-<<<<<<< HEAD
 -- Compile side effects for a chunk
-=======
--- Compile sideffects for a chunk
->>>>>>> 6a2198ae
 local function keepSideEffects(exprs, chunk, start, ast)
     start = start or 1
     for j = start, #exprs do
         local se = exprs[j]
-<<<<<<< HEAD
         -- Avoid the rogue 'nil' expression (nil is usually a literal,
-=======
-        -- Avoid the rouge 'nil' expression (nil is usually a literal,
->>>>>>> 6a2198ae
         -- but becomes an expression if a special form
         -- returns 'nil'.)
         if se.type == 'expression' and se[1] ~= 'nil' then
@@ -983,18 +957,6 @@
     return SPECIALS.fn(new, scope, parent)
 end
 
-<<<<<<< HEAD
-=======
-SPECIALS['special'] = function(ast, scope, parent)
-    assertCompile(scopeInside(COMPILER_SCOPE, scope),
-                  "can only declare special forms in 'eval-compiler'", ast)
-    assertCompile(isSym(ast[2]), "expected symbol for name of special form", ast)
-    local specname = tostring(ast[2])
-    local spec = SPECIALS.fn(ast, scope, parent, {nval = 1})
-    emit(parent, ('_SPECIALS[%q] = %s'):format(specname, tostring(spec)), ast)
-end
-
->>>>>>> 6a2198ae
 -- Wrapper for table access
 SPECIALS['.'] = function(ast, scope, parent)
     local len = #ast
@@ -1133,7 +1095,6 @@
     local buffer = {}
     for i = 1, #branches do
         local branch = branches[i]
-<<<<<<< HEAD
         local fstr = i == 1 and 'if %s then' or 'elseif %s then'
         local condLine = fstr:format(tostring(branch.cond[1]))
         emit(buffer, branch.condchunk, ast)
@@ -1145,24 +1106,6 @@
                 emit(buffer, elseBranch.chunk, ast)
             end
             emit(buffer, 'end', ast)
-=======
-        local condLine = ('if %s then'):format(tostring(branch.cond[1]))
-        emit(lastBuffer, branch.condchunk, ast)
-        emit(lastBuffer, condLine, ast)
-        emit(lastBuffer, branch.chunk, ast)
-        if i == #branches then
-            if hasElse then
-                emit(lastBuffer, 'else', ast)
-                emit(lastBuffer, elseBranch.chunk, ast)
-            end
-            emit(lastBuffer, 'end', ast)
-        else
-            emit(lastBuffer, 'else', ast)
-            local nextBuffer = {}
-            emit(lastBuffer, nextBuffer, ast)
-            emit(lastBuffer, 'end', ast)
-            lastBuffer = nextBuffer
->>>>>>> 6a2198ae
         end
     end
 
