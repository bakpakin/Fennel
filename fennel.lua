--[[
Copyright (c) 2016-2018 Calvin Rose and contributors
Permission is hereby granted, free of charge, to any person obtaining a copy of
this software and associated documentation files (the "Software"), to deal in
the Software without restriction, including without limitation the rights to
use, copy, modify, merge, publish, distribute, sublicense, and/or sell copies of
the Software, and to permit persons to whom the Software is furnished to do so,
subject to the following conditions:
The above copyright notice and this permission notice shall be included in all
copies or substantial portions of the Software.
THE SOFTWARE IS PROVIDED "AS IS", WITHOUT WARRANTY OF ANY KIND, EXPRESS OR
IMPLIED, INCLUDING BUT NOT LIMITED TO THE WARRANTIES OF MERCHANTABILITY, FITNESS
FOR A PARTICULAR PURPOSE AND NONINFRINGEMENT. IN NO EVENT SHALL THE AUTHORS OR
COPYRIGHT HOLDERS BE LIABLE FOR ANY CLAIM, DAMAGES OR OTHER LIABILITY, WHETHER
IN AN ACTION OF CONTRACT, TORT OR OTHERWISE, ARISING FROM, OUT OF OR IN
CONNECTION WITH THE SOFTWARE OR THE USE OR OTHER DEALINGS IN THE SOFTWARE.
]]

-- Make global variables local.
local setmetatable = setmetatable
local getmetatable = getmetatable
local type = type
local assert = assert
local pairs = pairs
local ipairs = ipairs
local tostring = tostring
local unpack = unpack or table.unpack

--
-- Main Types and support functions
--

local function deref(self) return self[1] end

local SYMBOL_MT = { 'SYMBOL', __tostring = deref }
local EXPR_MT = { 'EXPR', __tostring = deref }
local VARARG = setmetatable({ '...' }, { 'VARARG', __tostring = deref })
local LIST_MT = { 'LIST',
    __tostring = function (self)
        local strs = {}
        for _, s in ipairs(self) do
            table.insert(strs, tostring(s))
        end
        return '(' .. table.concat(strs, ', ', 1, #self) .. ')'
    end
}

-- Load code with an environment in all recent Lua versions
local function loadCode(code, environment, filename)
    environment = environment or _ENV or _G
    if setfenv and loadstring then
        local f = assert(loadstring(code, filename))
        setfenv(f, environment)
        return f
    else
        return assert(load(code, filename, "t", environment))
    end
end

-- Create a new list
local function list(...)
    return setmetatable({...}, LIST_MT)
end

-- Create a new symbol
local function sym(str, scope, meta)
    local s = {str, scope = scope}
    if meta then
        for k, v in pairs(meta) do
            if type(k) == 'string' then s[k] = v end
        end
    end
    return setmetatable(s, SYMBOL_MT)
end

-- Create a new expr
-- etype should be one of
--   "literal", -- literals like numbers, strings, nil, true, false
--   "expression", -- Complex strings of Lua code, may have side effects, etc, but is an expression
--   "statement", -- Same as expression, but is also a valid statement (function calls).
--   "vargs", -- varargs symbol
--   "sym", -- symbol reference
local function expr(strcode, etype)
    return setmetatable({ strcode, type = etype }, EXPR_MT)
end

local function varg()
    return VARARG
end

local function isVarg(x)
    return x == VARARG and x
end

-- Checks if an object is a List. Returns the object if is a List.
local function isList(x)
    return type(x) == 'table' and getmetatable(x) == LIST_MT and x
end

-- Checks if an object is a symbol. Returns the object if it is a symbol.
local function isSym(x)
    return type(x) == 'table' and getmetatable(x) == SYMBOL_MT and x
end

-- Checks if an object any kind of table, EXCEPT list or symbol
local function isTable(x)
    return type(x) == 'table' and
        x ~= VARARG and
        getmetatable(x) ~= LIST_MT and getmetatable(x) ~= SYMBOL_MT and x
end

--
-- Parser
--

-- Convert a stream of chunks to a stream of bytes.
-- Also returns a second function to clear the buffer in the byte stream
local function granulate(getchunk)
    local c = ''
    local index = 1
    local done = false
    return function ()
        if done then return nil end
        if index <= #c then
            local b = c:byte(index)
            index = index + 1
            return b
        else
            c = getchunk()
            if not c or c == '' then
                done = true
                return nil
            end
            index = 2
            return c:byte(1)
        end
    end, function ()
        c = ''
    end
end

-- Convert a string into a stream of bytes
local function stringStream(str)
    local index = 1
    return function()
        local r = str:byte(index)
        index = index + 1
        return r
    end
end

-- Table of delimiter bytes - (, ), [, ], {, }
-- Opener keys have closer as the value, and closers keys
-- have true as their value.
local delims = {
    [40] = 41,        -- (
    [41] = true,      -- )
    [91] = 93,        -- [
    [93] = true,      -- ]
    [123] = 125,      -- {
    [125] = true      -- }
}

local function iswhitespace(b)
    return b == 32 or (b >= 9 and b <= 13) or b == 44
end

local function issymbolchar(b)
    return b > 32 and
        not delims[b] and
        b ~= 127 and
        b ~= 34 and
        b ~= 39 and
        b ~= 59 and
        b ~= 44
end

-- Parse one value given a function that
-- returns sequential bytes. Will throw an error as soon
-- as possible without getting more bytes on bad input. Returns
-- if a value was read, and then the value read. Will return nil
-- when input stream is finished.
local function parser(getbyte, filename)

    -- Stack of unfinished values
    local stack = {}

    -- Provide one character buffer and keep
    -- track of current line and byte index
    local line = 1
    local byteindex = 0
    local lastb
    local function ungetb(ub)
        if ub == 10 then line = line - 1 end
        byteindex = byteindex - 1
        lastb = ub
    end
    local function getb()
        local r
        if lastb then
            r, lastb = lastb, nil
        else
            r = getbyte()
        end
        byteindex = byteindex + 1
        if r == 10 then line = line + 1 end
        return r
    end

    -- Parse stream
    return function ()

        -- Dispatch when we complete a value
        local done, retval
        local function dispatch(v)
            if #stack == 0 then
                retval = v
                done = true
            else
                table.insert(stack[#stack], v)
            end
        end

        -- The main parse loop
        repeat
            local b

            -- Skip whitespace
            repeat
                b = getb()
            until not b or not iswhitespace(b)
            if not b then
                if #stack > 0 then error 'unexpected end of source' end
                return nil
            end

            if b == 59 then -- ; Comment
                repeat
                    b = getb()
                until not b or b == 10 -- newline
            elseif type(delims[b]) == 'number' then -- Opening delimiter
                table.insert(stack, setmetatable({
                    closer = delims[b],
                    line = line,
                    filename = filename,
                    bytestart = byteindex
                }, LIST_MT))
            elseif delims[b] then -- Closing delimiter
                if #stack == 0 then error 'unexpected closing delimiter' end
                local last = stack[#stack]
                local val
                if last.closer ~= b then
                    error('unexpected delimiter ' .. string.char(b) .. ', expected ' .. string.char(last.closer))
                end
                last.byteend = byteindex -- Set closing byte index
                if b == 41 then -- )
                    val = last
                elseif b == 93 then -- ]
                    val = {}
                    for i = 1, #last do
                        val[i] = last[i]
                    end
                else -- }
                    if #last % 2 ~= 0 then
                        error('expected even number of values in table literal'
                                  .. ' on line ' .. line .. ' of ' .. filename)
                    end
                    val = {}
                    for i = 1, #last, 2 do
                        val[last[i]] = last[i + 1]
                    end
                end
                stack[#stack] = nil
                dispatch(val)
            elseif b == 34 or b == 39 then -- Quoted string
                local start = b
                local state = "base"
                local chars = {start}
                repeat
                    b = getb()
                    chars[#chars + 1] = b
                    if state == "base" then
                        if b == 92 then
                            state = "backslash"
                        elseif b == start then
                            state = "done"
                        end
                    else
                        -- state == "backslash"
                        state = "base"
                    end
                until not b or (state == "done")
                if not b then error 'unexpected end of source' end
                local raw = string.char(unpack(chars))
                local loadFn = loadCode(('return %s'):format(raw), nil, filename)
                dispatch(loadFn())
            else -- Try symbol
                local chars = {}
                local bytestart = byteindex
                repeat
                    chars[#chars + 1] = b
                    b = getb()
                until not b or not issymbolchar(b)
                if b then ungetb(b) end
                local rawstr = string.char(unpack(chars))
                if rawstr == 'true' then dispatch(true)
                elseif rawstr == 'false' then dispatch(false)
                elseif rawstr == '...' then dispatch(VARARG)
                elseif rawstr:match('^:.+$') then -- keyword style strings
                    dispatch(rawstr:sub(2))
                else
                    local forceNumber = rawstr:match('^%d')
                    local x
                    if forceNumber then
                        x = tonumber(rawstr) or error('could not read token "' .. rawstr .. '"')
                    else
                        x = tonumber(rawstr) or sym(rawstr, nil, {
                            line = line,
                            filename = filename,
                            bytestart = bytestart,
                            byteend = byteindex
                        })
                    end
                    dispatch(x)
                end
            end
        until done
        return true, retval
    end
end

--
-- Compilation
--

-- Create a new Scope, optionally under a parent scope. Scopes are compile time constructs
-- that are responsible for keeping track of local variables, name mangling, and macros.
-- They are accessible to user code via the '*compiler' special form (may change). They
-- use metatables to implement nesting via inheritance.
local function makeScope(parent)
    return {
        unmanglings = setmetatable({}, {
            __index = parent and parent.unmanglings
        }),
        manglings = setmetatable({}, {
            __index = parent and parent.manglings
        }),
        specials = setmetatable({}, {
            __index = parent and parent.specials
        }),
        symmeta = setmetatable({}, {
            __index = parent and parent.symmeta
        }),
        parent = parent,
        vararg = parent and parent.vararg,
        depth = parent and ((parent.depth or 0) + 1) or 0
    }
end

-- Assert a condition and raise a compile error with line numbers. The ast arg
-- should be unmodified so that its first element is the form being called.
local function assertCompile(condition, msg, ast)
    -- if we use regular `assert' we can't provide the `level' argument of zero
    if not condition then
        error(string.format("Compile error in '%s' %s:%s: %s", ast[1][1],
                            ast.filename or "unknown", ast.line or '?', msg), 0)
    end
    return condition
end

local GLOBAL_SCOPE = makeScope()
local SPECIALS = GLOBAL_SCOPE.specials
local COMPILER_SCOPE = makeScope(GLOBAL_SCOPE)

local luaKeywords = {
    'and', 'break', 'do', 'else', 'elseif', 'end', 'false', 'for', 'function',
    'if', 'in', 'local', 'nil', 'not', 'or', 'repeat', 'return', 'then', 'true',
    'until', 'while'
}
for i, v in ipairs(luaKeywords) do
    luaKeywords[v] = i
end

local function isValidLuaIdentifier(str)
    return (str:match('^[%a_][%w_]*$') and not luaKeywords[str])
end

-- Allow printing a string to Lua, also keep as 1 line.
local serializeSubst = {
    ['\a'] = '\\a',
    ['\b'] = '\\b',
    ['\f'] = '\\f',
    ['\n'] = 'n',
    ['\t'] = '\\t',
    ['\v'] = '\\v'
}
local function serializeString(str)
<<<<<<< HEAD
    local s = ("%q"):format(str)
    s = s:gsub('.', serializeSubst):gsub("[\128-\255]", function(c)
=======
    local s = ("%q"):format(str):gsub('\n', 'n'):gsub("[\128-\255]", function(c)
>>>>>>> 59395d50
        return "\\" .. c:byte()
    end)
    return s
end

-- A multi symbol is a symbol that is actually composed of
-- two or more symbols using the dot syntax. The main differences
-- from normal symbols is that they cannot be declared local, and
-- they may have side effects on invocation (metatables)
local function isMultiSym(str)
    if type(str) ~= 'string' then return end
    local parts = {}
    for part in str:gmatch('[^%.]+') do
        parts[#parts + 1] = part
    end
    return #parts > 0 and
    str:match('%.') and
    (not str:match('%.%.')) and
    str:byte() ~= string.byte '.' and
    str:byte(-1) ~= string.byte '.' and
    parts
end

-- Mangler for global symbols. Does not protect against collisions,
-- but makes them unlikely. This is the mangling that is exposed to
-- to the world.
local function globalMangling(str)
    if isValidLuaIdentifier(str) then
        return str
    end
    -- Use underscore as escape character
    return '__fnl_global__' .. str:gsub('[^%w]', function (c)
        return ('_%02x'):format(c:byte())
    end)
end

-- Reverse a global mangling. Takes a Lua identifier and
-- returns the fennel symbol string that created it.
local function globalUnmangling(identifier)
    local rest = identifier:match('^__fnl_global__(.*)$')
    if rest then
        return rest:gsub('_[%da-f][%da-f]', function (code)
            return string.char(tonumber(code:sub(2), 16))
        end)
    else
        return identifier
    end
end

-- Creates a symbol from a string by mangling it.
-- ensures that the generated symbol is unique
-- if the input string is unique in the scope.
local function localMangling(str, scope)
    if scope.manglings[str] then
        return scope.manglings[str]
    end
    local append = 0
    local mangling = str
    if isMultiSym(str) then error 'did not expect a multi symbol' end

    -- Mapping mangling to a valid Lua identifier
    if luaKeywords[mangling] or mangling:match('^%d') then
        mangling = '_' .. mangling
    end
    mangling = mangling:gsub('-', '_')
    mangling = mangling:gsub('[^%w_]', function (c)
        return ('_%02x'):format(c:byte())
    end)

    local raw = mangling
    while scope.unmanglings[mangling] do
        mangling = raw .. append
        append = append + 1
    end
    scope.unmanglings[mangling] = str
    scope.manglings[str] = mangling
    return mangling
end

-- Combine parts of a symbol
local function combineParts(parts, scope)
    local ret = scope.manglings[parts[1]] or globalMangling(parts[1])
    for i = 2, #parts do
        if isValidLuaIdentifier(parts[i]) then
            ret = ret .. '.' .. parts[i]
        else
            ret = ret .. '[' .. serializeString(parts[i]) .. ']'
        end
    end
    return ret
end

-- Generates a unique symbol in the scope.
local function gensym(scope)
    local mangling
    local append = 0
    repeat
        mangling = '_' .. append .. '_'
        append = append + 1
    until not scope.unmanglings[mangling]
    scope.unmanglings[mangling] = true
    return mangling
end

-- Declare a local symbol
local function declareLocal(symbol, meta, scope, ast)
    local name = symbol[1]
    assertCompile(not isMultiSym(name), "did not expect mutltisym", ast)
    local mangling = localMangling(name, scope)
    scope.symmeta[name] = meta
    return mangling
end

-- Convert symbol to Lua code. Will only work for local symbols
-- if they have already been declared via declareLocal
local function symbolToExpression(symbol, scope)
    local name = symbol[1]
    local parts = isMultiSym(name) or {name}
    local etype = (#parts > 1) and "expression" or "sym"
    return expr(combineParts(parts, scope), etype)
end


-- Emit Lua code
local function emit(chunk, out, ast)
    if type(out) == 'table' then
        table.insert(chunk, out)
    else
        table.insert(chunk, {leaf = out, ast = ast})
    end
end

-- Flatten a tree of indented Lua source code lines.
-- Tab is what is used to indent a block.
local function flattenChunk(sm, chunk, tab, depth)
    if type(tab) == 'boolean' then tab = tab and '  ' or '' end
    if chunk.leaf then
        local code = chunk.leaf
        local info = chunk.ast
        -- Just do line info for now to save memory
        if sm then sm[#sm + 1] = info and info.line or -1 end
        return code
    else
        local parts = {}
        for i = 1, #chunk do
            -- Ignore empty chunks
            if chunk[i].leaf or #(chunk[i]) > 0 then
                local sub = flattenChunk(sm, chunk[i], tab, depth + 1)
                if depth > 0 then sub = tab .. sub:gsub('\n', '\n' .. tab) end
                table.insert(parts, sub)
            end
        end
        return table.concat(parts, '\n')
    end
end

-- Some global state for all fennel sourcemaps. For the time being,
-- this seems the easiest way to store the source maps.
-- Sourcemaps are stored with source being mapped as the key, prepended
-- with '@' if it is a filename (like debug.getinfo returns for source).
-- The value is an array of mappings for each line.
local fennelSourcemap = {}
-- TODO: loading, unloading, and saving sourcemaps?

local function makeShortSrc(source)
    source = source:gsub('\n', ' ')
    if #source <= 49 then
        return '[fennel "' .. source .. '"]'
    else
        return '[fennel "' .. source:sub(1, 46) .. '..."]'
    end
end

-- Return Lua source and source map table
local function flatten(chunk, options)
    local sm = options.sourcemap and {}
    local ret = flattenChunk(sm, chunk, options.indent, 0)
    if sm then
        local key, short_src
        if options.filename then
            short_src = options.filename
            key = '@' .. short_src
        else
            key = ret
            short_src = makeShortSrc(options.source or ret)
        end
        sm.short_src = short_src
        sm.key = key
        fennelSourcemap[key] = sm
    end
    return ret, sm
end

-- Convert expressions to Lua string
local function exprs1(exprs)
    local t = {}
    for _, e in ipairs(exprs) do
        t[#t + 1] = e[1]
    end
    return table.concat(t, ', ')
end

-- Compile side effects for a chunk
local function keepSideEffects(exprs, chunk, start, ast)
    start = start or 1
    for j = start, #exprs do
        local se = exprs[j]
        -- Avoid the rogue 'nil' expression (nil is usually a literal,
        -- but becomes an expression if a special form
        -- returns 'nil'.)
        if se.type == 'expression' and se[1] ~= 'nil' then
            emit(chunk, ('do local _ = %s end'):format(tostring(se)), ast)
        elseif se.type == 'statement' then
            emit(chunk, tostring(se), ast)
        end
    end
end

-- Does some common handling of returns and register
-- targets for special forms. Also ensures a list expression
-- has an acceptable number of expressions if opts contains the
-- "nval" option.
local function handleCompileOpts(exprs, parent, opts, ast)
    if opts.nval then
        local n = opts.nval
        if n ~= #exprs then
            local len = #exprs
            if len > n then
                -- Drop extra
                keepSideEffects(exprs, parent, n + 1, ast)
                for i = n, len do
                    exprs[i] = nil
                end
            else
                -- Pad with nils
                for i = #exprs + 1, n do
                    exprs[i] = expr('nil', 'literal')
                end
            end
        end
    end
    if opts.tail then
        emit(parent, ('return %s'):format(exprs1(exprs)), ast)
    end
    if opts.target then
        emit(parent, ('%s = %s'):format(opts.target, exprs1(exprs)), ast)
    end
    if opts.tail or opts.target then
        -- Prevent statements and expression from being used twice if they
        -- have side-effects. Since if the target or tail options are set,
        -- the expressions are already emitted, we should not return them. This
        -- is fine, as when these options are set, the caller doesn't need the result
        -- anyways.
        exprs = {}
    end
    return exprs
end

-- Compile an AST expression in the scope into parent, a tree
-- of lines that is eventually compiled into Lua code. Also
-- returns some information about the evaluation of the compiled expression,
-- which can be used by the calling function. Macros
-- are resolved here, as well as special forms in that order.
-- the 'ast' param is the root AST to compile
-- the 'scope' param is the scope in which we are compiling
-- the 'parent' param is the table of lines that we are compiling into.
-- add lines to parent by appending strings. Add indented blocks by appending
-- tables of more lines.
-- the 'opts' param contains info about where the form is being compiled.
-- Options include:
--   'target' - mangled name of symbol(s) being compiled to.
--      Could be one variable, 'a', or a list, like 'a, b, _0_'.
--   'tail' - boolean indicating tail position if set. If set, form will generate a return
--   instruction.
local function compile1(ast, scope, parent, opts)
    opts = opts or {}
    local exprs = {}

    -- Compile the form
    if isList(ast) then
        -- Function call or special form
        local len = #ast
        assert(len > 0, "expected a function to call")
        -- Test for special form
        local first = ast[1]
        if isSym(first) then -- Resolve symbol
            first = first[1]
        end
        local special = scope.specials[first]
        if special and isSym(ast[1]) then
            -- Special form
            exprs = special(ast, scope, parent, opts) or expr('nil', 'literal')
            -- Be very accepting of strings or expression
            -- as well as lists or expressions
            if type(exprs) == 'string' then exprs = expr(exprs, 'expression') end
            if getmetatable(exprs) == EXPR_MT then exprs = {exprs} end
            -- Unless the special form explicitly handles the target, tail, and nval properties,
            -- (indicated via the 'returned' flag, handle these options.
            if not exprs.returned then
                exprs = handleCompileOpts(exprs, parent, opts, ast)
            elseif opts.tail or opts.target then
                exprs = {}
            end
            exprs.returned = true
            return exprs
        else
            -- Function call
            local fargs = {}
            local fcallee = compile1(ast[1], scope, parent, {
                nval = 1
            })[1]
            assert(fcallee.type ~= 'literal', 'cannot call literal value')
            fcallee = tostring(fcallee)
            for i = 2, len do
                local subexprs = compile1(ast[i], scope, parent, {
                    nval = i ~= len and 1 or nil
                })
                fargs[#fargs + 1] = subexprs[1] or expr('nil', 'literal')
                if i == len then
                    -- Add sub expressions to function args
                    for j = 2, #subexprs do
                        fargs[#fargs + 1] = subexprs[j]
                    end
                else
                    -- Emit sub expression only for side effects
                    keepSideEffects(subexprs, parent, 2, ast[i])
                end
            end
            local call = ('%s(%s)'):format(tostring(fcallee), exprs1(fargs))
            exprs = handleCompileOpts({expr(call, 'statement')}, parent, opts, ast)
        end
    elseif isVarg(ast) then
        exprs = handleCompileOpts({expr('...', 'varg')}, parent, opts, ast)
    elseif isSym(ast) then
        local e
        -- Handle nil as special symbol - it resolves to the nil literal rather than
        -- being unmangled. Alternatively, we could remove it from the lua keywords table.
        if ast[1] == 'nil' then
            e = expr('nil', 'literal')
        else
            e = symbolToExpression(ast, scope)
        end
        exprs = handleCompileOpts({e}, parent, opts, ast)
    elseif type(ast) == 'nil' or type(ast) == 'boolean' then
        exprs = handleCompileOpts({expr(tostring(ast), 'literal')}, parent, opts)
    elseif type(ast) == 'number' then
        local n = ('%.17g'):format(ast)
        exprs = handleCompileOpts({expr(n, 'literal')}, parent, opts)
    elseif type(ast) == 'string' then
        local s = serializeString(ast)
        exprs = handleCompileOpts({expr(s, 'literal')}, parent, opts)
    elseif type(ast) == 'table' then
        local buffer = {}
        for i = 1, #ast do -- Write numeric keyed values.
            buffer[#buffer + 1] = tostring(compile1(ast[i], scope, parent, {nval = 1})[1])
        end
        local keys = {}
        for k, _ in pairs(ast) do -- Write other keys.
            if type(k) ~= 'number' or math.floor(k) ~= k or k < 1 or k > #ast then
                local kstr
                if type(k) == 'string' and isValidLuaIdentifier(k) then
                    kstr = k
                else
                    kstr = '[' .. tostring(compile1(k, scope, parent, {nval = 1})[1]) .. ']'
                end
                table.insert(keys, { kstr, k })
            end
        end
        table.sort(keys, function (a, b) return a[1] < b[1] end)
        for _, k in ipairs(keys) do
            local v = ast[k[2]]
            buffer[#buffer + 1] = ('%s = %s'):format(
                k[1], tostring(compile1(v, scope, parent, {nval = 1})[1]))
        end
        local tbl = '({' .. table.concat(buffer, ', ') ..'})'
        exprs = handleCompileOpts({expr(tbl, 'expression')}, parent, opts, ast)
    else
        error('could not compile value of type ' .. type(ast))
    end
    exprs.returned = true
    return exprs
end

-- SPECIALS --

-- For statements and expressions, put the value in a local to avoid
-- double-evaluating it.
local function once(val, ast, scope, parent)
    if val.type == 'statement' or val.type == 'expression' then
        local s = gensym(scope)
        emit(parent, ('local %s = %s'):format(s, tostring(val)), ast)
        return expr(s, 'sym')
    else
        return val
    end
end

-- Implements destructuring for forms like let, bindings, etc.
-- Takes a number of options to control behavior.
-- var: Whether or not to mark symbols as mutable
-- declaration: begin each assignment with 'local' in output
-- nomulti: disallow multisyms in the destructuring. Used for (local) and (global).
-- noundef: Don't set undefined bindings. (set)
-- forceglobal: Don't allow local bindings
local function destructure(to, from, ast, scope, parent, opts)
    opts = opts or {}
    local isvar = opts.isvar
    local declaration = opts.declaration
    local nomulti = opts.nomulti
    local noundef = opts.noundef
    local forceglobal = opts.forceglobal
    local setter = declaration and "local %s = %s" or "%s = %s"

    -- Get Lua source for symbol, and check for errors
    local function getname(symbol, up1)
        local raw = symbol[1]
        assertCompile(not (nomulti and isMultiSym(raw)),
            'did not expect multisym', up1)
        if declaration then
            return declareLocal(symbol, {var = isvar}, scope, symbol)
        else
            local parts = isMultiSym(raw) or {raw}
            local meta = scope.symmeta[parts[1]]
            if #parts == 1 then
                assertCompile(not(forceglobal and meta),
                    'expected global, found var', up1)
                assertCompile(meta or not noundef,
                    'expected local var ' .. parts[1], up1)
                assertCompile(not (meta and not meta.var),
                    'expected local var', up1)
            end
            return symbolToExpression(symbol, scope)[1]
        end
    end

    -- Recursive auxiliary function
    local function destructure1(left, rightexprs, up1)
        if isSym(left) and left[1] ~= "nil" then
            emit(parent, setter:format(getname(left, up1), exprs1(rightexprs)), left)
        elseif isTable(left) then -- table destructuring
            local s = gensym(scope)
            emit(parent, ("local %s = %s"):format(s, exprs1(rightexprs)), left)
            for i, v in ipairs(left) do
                if isSym(left[i]) and left[i][1] == "&" then
                    assertCompile(not left[i+2],
                        "expected rest argument in final position", left)
                    local subexpr = expr(('{(table.unpack or unpack)(%s, %s)}'):format(s, i),
                        'expression')
                    destructure1(left[i+1], {subexpr}, left)
                    return
                else
                    local subexpr = expr(('%s[%d]'):format(s, i), 'expression')
                    destructure1(v, {subexpr}, left)
                end
            end
        elseif isList(left) then -- values destructuring
            local leftNames, tables = {}, {}
            for i, name in ipairs(left) do
                local symname
                if isSym(name) then -- binding directly to a name
                    symname = getname(name, up1)
                else -- further destructuring of tables inside values
                    symname = gensym(scope)
                    tables[i] = {name, expr(symname, 'sym')}
                end
                table.insert(leftNames, symname)
            end
            emit(parent, setter: 
            format(table.concat(leftNames, ", "), exprs1(rightexprs)), left)
            for _, pair in pairs(tables) do -- recurse if left-side tables found
                destructure1(pair[1], {pair[2]}, left)
            end
        else
            assertCompile(false, 'unable to destructure ' .. tostring(left), up1)
        end
    end

    local rexps = compile1(from, scope, parent)
    local ret = destructure1(to, rexps, ast)
    return ret
end

-- Unlike most expressions and specials, 'values' resolves with multiple
-- values, one for each argument, allowing multiple return values. The last
-- expression, can return multiple arguments as well, allowing for more than the number
-- of expected arguments.
local function values(ast, scope, parent)
    local len = #ast
    local exprs = {}
    for i = 2, len do
        local subexprs = compile1(ast[i], scope, parent, {})
        exprs[#exprs + 1] = subexprs[1] or expr('nil', 'literal')
        if i == len then
            for j = 2, #subexprs do
                exprs[#exprs + 1] = subexprs[j]
            end
        else
            -- Emit sub expression only for side effects
            keepSideEffects(subexprs, parent, 2, ast)
        end
    end
    return exprs
end

-- Compile a list of forms for side effects
local function compileDo(ast, scope, parent, start)
    start = start or 2
    local len = #ast
    local subScope = makeScope(scope)
    for i = start, len do
        compile1(ast[i], subScope, parent, {
            nval = 0
        })
    end
end

-- Implements a do statement, starting at the 'start' element. By default, start is 2.
local function doImpl(ast, scope, parent, opts, start, chunk, subScope)
    start = start or 2
    subScope = subScope or makeScope(scope)
    chunk = chunk or {}
    local len = #ast
    local outerTarget = opts.target
    local outerTail = opts.tail
    local retexprs = {returned = true}

    -- See if we need special handling to get the return values
    -- of the do block
    if not outerTarget and opts.nval ~= 0 and not outerTail then
        if opts.nval then
            -- Generate a local target
            local syms = {}
            for i = 1, opts.nval do
                local s = gensym(scope)
                syms[i] = s
                retexprs[i] = expr(s, 'sym')
            end
            outerTarget = table.concat(syms, ', ')
            emit(parent, ('local %s'):format(outerTarget), ast)
            emit(parent, 'do', ast)
        else
            -- We will use an IIFE for the do
            local fname = gensym(scope)
            emit(parent, ('local function %s()'):format(fname), ast)
            retexprs = expr(fname .. '()', 'statement')
            outerTail = true
            outerTarget = nil
        end
    else
        emit(parent, 'do', ast)
    end
    -- Compile the body
    if start > len then
        -- In the unlikely case we do a do with no arguments.
        compile1(nil, subScope, chunk, {
            tail = outerTail,
            target = outerTarget
        })
        -- There will be no side effects
    else
        for i = start, len do
            local subopts = {
                nval = i ~= len and 0 or opts.nval,
                tail = i == len and outerTail or nil,
                target = i == len and outerTarget or nil
            }
            local subexprs = compile1(ast[i], subScope, chunk, subopts)
            if i ~= len then
                keepSideEffects(subexprs, parent, nil, ast[i])
            end
        end
    end
    emit(parent, chunk, ast)
    emit(parent, 'end', ast)
    return retexprs
end

SPECIALS['do'] = doImpl
SPECIALS['values'] = values

-- The fn special declares a function. Syntax is similar to other lisps;
-- (fn optional-name [arg ...] (body))
-- Further decoration such as docstrings, meta info, and multibody functions a possibility.
SPECIALS['fn'] = function(ast, scope, parent)
    local fScope = makeScope(scope)
    local fChunk = {}
    local index = 2
    local fnName = isSym(ast[index])
    local isLocalFn
    if fnName and fnName[1] ~= 'nil' then
        isLocalFn = not isMultiSym(fnName[1])
        if isLocalFn then
            fnName = declareLocal(fnName, {}, scope, ast)
        else
            fnName = symbolToExpression(fnName, scope)[1]
        end
        index = index + 1
    else
        isLocalFn = true
        fnName = gensym(scope)
    end
    local argList = assertCompile(isTable(ast[index]),
                                  'expected vector arg list [a b ...]', ast)
    local argNameList = {}
    for i = 1, #argList do
        if isVarg(argList[i]) then
            argNameList[i] = '...'
            fScope.vararg = true
        elseif isSym(argList[i])
            and argList[i][1] ~= "nil"
            and not isMultiSym(argList[i][1]) then
            argNameList[i] = declareLocal(argList[i], {}, fScope, ast)
        else
            assertCompile(false, 'expected symbol for function parameter', ast)
        end
    end
    for i = index + 1, #ast do
        compile1(ast[i], fScope, fChunk, {
            tail = i == #ast,
            nval = i ~= #ast and 0 or nil
        })
    end
    if isLocalFn then
        emit(parent, ('local function %s(%s)')
                 :format(fnName, table.concat(argNameList, ', ')), ast)
    else
        emit(parent, ('%s = function(%s)')
                 :format(fnName, table.concat(argNameList, ', ')), ast)
    end
    emit(parent, fChunk, ast)
    emit(parent, 'end', ast)
    return fnName
end

SPECIALS['luaexpr'] = function(ast)
    return tostring(ast[2])
end

SPECIALS['luastatement'] = function(ast)
    return expr(tostring(ast[2]), 'statement')
end

-- Wrapper for table access
SPECIALS['.'] = function(ast, scope, parent)
    local len = #ast
    assertCompile(len > 1, "expected table argument", ast)
    local lhs = compile1(ast[2], scope, parent, {nval = 1})
    if len == 2 then
        return tostring(lhs[1])
    else
        local indices = {}
        for i = 3, len do
            local index = ast[i]
            if type(index) == 'string' and isValidLuaIdentifier(index) then
                table.insert(indices, '.' .. index)
            else
                index = compile1(index, scope, parent, {nval = 1})[1]
                table.insert(indices, '[' .. tostring(index) .. ']')
            end
        end
        return tostring(lhs[1]) .. table.concat(indices)
    end
end

SPECIALS['global'] = function(ast, scope, parent)
    assertCompile(#ast == 3, "expected name and value", ast)
    destructure(ast[2], ast[3], ast, scope, parent, {
        nomulti = true,
        forceglobal = true
    })
end

SPECIALS['set'] = function(ast, scope, parent)
    assertCompile(#ast == 3, "expected name and value", ast)
    destructure(ast[2], ast[3], ast, scope, parent, {
        noundef = true
    })
end

SPECIALS['local'] = function(ast, scope, parent)
    assertCompile(#ast == 3, "expected name and value", ast)
    destructure(ast[2], ast[3], ast, scope, parent, {
        declaration = true,
        nomulti = true
    })
end

SPECIALS['var'] = function(ast, scope, parent)
    assertCompile(#ast == 3, "expected name and value", ast)
    destructure(ast[2], ast[3], ast, scope, parent, {
        declaration = true,
        nomulti = true,
        isvar = true
    })
end

SPECIALS['let'] = function(ast, scope, parent, opts)
    local bindings = ast[2]
    assertCompile(isList(bindings) or isTable(bindings),
                  'expected table for destructuring', ast)
    assertCompile(#bindings % 2 == 0,
                  'expected even number of name/value bindings', ast)
    assertCompile(#ast >= 3, 'missing body expression', ast)
    local subScope = makeScope(scope)
    local subChunk = {}
    for i = 1, #bindings, 2 do
        destructure(bindings[i], bindings[i + 1], ast, subScope, subChunk, {
            declaration = true,
            nomulti = true
        })
    end
    return doImpl(ast, scope, parent, opts, 3, subChunk, subScope)
end

-- For setting items in a table
SPECIALS['tset'] = function(ast, scope, parent)
    local root = compile1(ast[2], scope, parent, {nval = 1})[1]
    local keys = {}
    for i = 3, #ast - 1 do
        local key = compile1(ast[i], scope, parent, {nval = 1})[1]
        keys[#keys + 1] = tostring(key)
    end
    local value = compile1(ast[#ast], scope, parent, {nval = 1})[1]
    emit(parent, ('%s[%s] = %s'):format(tostring(root),
                                        table.concat(keys, ']['),
                                        tostring(value)), ast)
end

-- The if special form behaves like the cond form in
-- many languages
SPECIALS['if'] = function(ast, scope, parent, opts)
    local doScope = makeScope(scope)
    local branches = {}
    local elseBranch = nil

    -- Calculate some external stuff. Optimizes for tail calls and what not
    local outerTail = true
    local outerTarget = nil
    local wrapper = 'iife'
    if opts.tail then
        wrapper = 'none'
    end

    -- Compile bodies and conditions
    local bodyOpts = {
        tail = outerTail,
        target = outerTarget
    }
    local function compileBody(i)
        local chunk = {}
        local cscope = makeScope(doScope)
        compile1(ast[i], cscope, chunk, bodyOpts)
        return {
            chunk = chunk,
            scope = cscope
        }
    end
    for i = 2, #ast - 1, 2 do
        local condchunk = {}
        local cond =  compile1(ast[i], doScope, condchunk, {nval = 1})
        local branch = compileBody(i + 1)
        branch.cond = cond
        branch.condchunk = condchunk
        branch.nested = i ~= 2 and next(condchunk, nil) == nil
        table.insert(branches, branch)
    end
    local hasElse = #ast > 3 and #ast % 2 == 0
    if hasElse then elseBranch = compileBody(#ast) end

    -- Emit code
    local s = gensym(scope)
    local buffer = {}
    local lastBuffer = buffer
    for i = 1, #branches do
        local branch = branches[i]
        local fstr = not branch.nested and 'if %s then' or 'elseif %s then'
        local condLine = fstr:format(tostring(branch.cond[1]))
        if branch.nested then
            emit(lastBuffer, branch.condchunk, ast)
        else
            for _, v in ipairs(branch.condchunk) do emit(lastBuffer, v, ast) end
        end
        emit(lastBuffer, condLine, ast)
        emit(lastBuffer, branch.chunk, ast)
        if i == #branches then
            if hasElse then
                emit(lastBuffer, 'else', ast)
                emit(lastBuffer, elseBranch.chunk, ast)
            end
            emit(lastBuffer, 'end', ast)
        elseif not branches[i + 1].nested then
            emit(lastBuffer, 'else', ast)
            local nextBuffer = {}
            emit(lastBuffer, nextBuffer, ast)
            emit(lastBuffer, 'end', ast)
            lastBuffer = nextBuffer
        end
    end

    if wrapper == 'iife' then
        emit(parent, ('local function %s()'):format(tostring(s)), ast)
        emit(parent, buffer, ast)
        emit(parent, 'end', ast)
        return expr(('%s()'):format(tostring(s)), 'statement')
    elseif wrapper == 'none' then
        -- Splice result right into code
        for i = 1, #buffer do
            emit(parent, buffer[i], ast)
        end
        return {returned = true}
    end
end

-- (each [k v (pairs t)] body...) => []
SPECIALS['each'] = function(ast, scope, parent)
    local binding = assertCompile(isTable(ast[2]), 'expected binding table', ast)
    local iter = table.remove(binding, #binding) -- last item is iterator call
    local bindVars = {}
    for _, v in ipairs(binding) do
        assertCompile(isSym(v), 'expected iterator symbol', ast)
        table.insert(bindVars, declareLocal(v, {}, scope, ast))
    end
    emit(parent, ('for %s in %s do'):format(
             table.concat(bindVars, ', '),
             tostring(compile1(iter, scope, parent, {nval = 1})[1])), ast)
    local chunk = {}
    compileDo(ast, scope, chunk, 3)
    emit(parent, chunk, ast)
    emit(parent, 'end', ast)
end

-- (while condition body...) => []
SPECIALS['while'] = function(ast, scope, parent)
    local len1 = #parent
    local condition = compile1(ast[2], scope, parent, {nval = 1})[1]
    local len2 = #parent
    local subChunk = {}
    if len1 ~= len2 then
        -- Compound condition
        emit(parent, 'while true do', ast)
        -- Move new compilation to subchunk
        for i = len1 + 1, len2 do
            subChunk[#subChunk + 1] = parent[i]
            parent[i] = nil
        end
        emit(parent, ('if %s then break end'):format(condition[1]), ast)
    else
        -- Simple condition
        emit(parent, 'while ' .. tostring(condition) .. ' do', ast)
    end
    compileDo(ast, makeScope(scope), subChunk, 3)
    emit(parent, subChunk, ast)
    emit(parent, 'end', ast)
end

SPECIALS['for'] = function(ast, scope, parent)
    local ranges = assertCompile(isTable(ast[2]), 'expected binding table', ast)
    local bindingSym = assertCompile(isSym(table.remove(ast[2], 1)),
                                     'expected iterator symbol', ast)
    local rangeArgs = {}
    for i = 1, math.min(#ranges, 3) do
        rangeArgs[i] = tostring(compile1(ranges[i], scope, parent, {nval = 1})[1])
    end
    emit(parent, ('for %s = %s do'):format(
             declareLocal(bindingSym, {}, scope, ast),
             table.concat(rangeArgs, ', ')), ast)
    local chunk = {}
    compileDo(ast, scope, chunk, 3)
    emit(parent, chunk, ast)
    emit(parent, 'end', ast)
end

SPECIALS[':'] = function(ast, scope, parent)
    assertCompile(#ast >= 3, 'expected at least 3 arguments', ast)
    -- Compile object
    local objectexpr = compile1(ast[2], scope, parent, {nval = 1})[1]
    -- Compile method selector
    local methodstring
    local methodident = false
    if type(ast[3]) == 'string' and isValidLuaIdentifier(ast[3]) then
        methodident = true
        methodstring = ast[3]
    else
        methodstring = tostring(compile1(ast[3], scope, parent, {nval = 1})[1])
        objectexpr = once(objectexpr, ast[2], scope, parent)
    end
    -- Compile arguments
    local args = {}
    for i = 4, #ast do
        local subexprs = compile1(ast[i], scope, parent, {
            nval = i ~= #ast and 1 or nil
        })
        for j = 1, #subexprs do
            args[#args + 1] = tostring(subexprs[j])
        end
    end
<<<<<<< HEAD
    -- Make object first argument
    table.insert(args, 1, tostring(objectexpr))
    -- Wrap literals in parens (strings)
    local fstring = (objectexpr.type == 'sym')
        and '%s[%s](%s)'
        or '(%s)[%s](%s)'
=======
    local fstring
    if methodident then
        fstring = objectexpr.type == 'literal'
            and '(%s):%s(%s)'
            or '%s:%s(%s)'
    else
        -- Make object first argument
        table.insert(args, 1, tostring(objectexpr))
        -- Wrap literals in parens (strings)
        fstring = objectexpr.type == 'literal'
            and '(%s)[%s](%s)'
            or '%s[%s](%s)'
    end
>>>>>>> 59395d50
    return expr(fstring:format(
        tostring(objectexpr),
        methodstring,
        table.concat(args, ', ')), 'statement')
end

local function defineArithmeticSpecial(name, unaryPrefix)
    local paddedOp = ' ' .. name .. ' '
    SPECIALS[name] = function(ast, scope, parent)
        local len = #ast
        if len == 1 then
            return unaryPrefix or '0'
        else
            local operands = {}
            for i = 2, len do
                local subexprs = compile1(ast[i], scope, parent, {
                    nval = (i == 1 and 1 or nil)
                })
                for j = 1, #subexprs do
                    operands[#operands + 1] = tostring(subexprs[j])
                end
            end
            if #operands == 1 and unaryPrefix then
                return '(' .. unaryPrefix .. paddedOp .. operands[1] .. ')'
            else
                return '(' .. table.concat(operands, paddedOp) .. ')'
            end
        end
    end
end

defineArithmeticSpecial('+')
defineArithmeticSpecial('..')
defineArithmeticSpecial('^')
defineArithmeticSpecial('-', '')
defineArithmeticSpecial('*')
defineArithmeticSpecial('%')
defineArithmeticSpecial('/', 1)
defineArithmeticSpecial('//', 1)
defineArithmeticSpecial('or')
defineArithmeticSpecial('and')

local function defineComparatorSpecial(name, realop)
    local op = realop or name
    SPECIALS[name] = function(ast, scope, parent)
        assertCompile(#ast > 2, 'expected at least two arguments', ast)
        local lhs = compile1(ast[2], scope, parent, {nval = 1})[1]
        local lastval = compile1(ast[3], scope, parent, {nval = 1})[1]
        -- avoid double-eval by introducing locals for possible side-effects
        if #ast > 3 then lastval = once(lastval, ast[3], scope, parent) end
        local out = ('(%s) %s (%s)'):
            format(tostring(lhs), op, tostring(lastval))
        for i = 4, #ast do -- variadic comparison
            local nextval = once(compile1(ast[i], scope, parent, {nval = 1})[1],
                                 ast[i], scope, parent)
            out = (out .. " and ((%s) %s (%s))"):
                format(tostring(lastval), op, tostring(nextval))
            lastval = nextval
        end
        return out
    end
end

defineComparatorSpecial('>')
defineComparatorSpecial('<')
defineComparatorSpecial('>=')
defineComparatorSpecial('<=')
defineComparatorSpecial('=', '==')
defineComparatorSpecial('~=')

local function defineUnarySpecial(op, realop)
    SPECIALS[op] = function(ast, scope, parent)
        assertCompile(#ast == 2, 'expected one argument', ast)
        local tail = compile1(ast[2], scope, parent, {nval = 1})
        return (realop or op) .. tostring(tail[1])
    end
end

defineUnarySpecial('not', 'not ')
defineUnarySpecial('#')

-- Covert a macro function to a special form
local function macroToSpecial(mac)
    return function(ast, scope, parent, opts)
        local ok, transformed = pcall(mac, unpack(ast, 2))
        assertCompile(ok, transformed, ast)
        return compile1(transformed, scope, parent, opts)
    end
end

local function compile(ast, options)
    options = options or {}
    if options.indent == nil then options.indent = '  ' end
    local chunk = {}
    local scope = options.scope or makeScope(GLOBAL_SCOPE)
    local exprs = compile1(ast, scope, chunk, {tail = true})
    keepSideEffects(exprs, chunk, nil, ast)
    return flatten(chunk, options)
end

local function compileStream(strm, options)
    options = options or {}
    if options.indent == nil then options.indent = '  ' end
    local scope = options.scope or makeScope(GLOBAL_SCOPE)
    local vals = {}
    for ok, val in parser(strm, options.filename) do
        if not ok then break end
        vals[#vals + 1] = val
    end
    local chunk = {}
    for i = 1, #vals do
        local exprs = compile1(vals[i], scope, chunk, {
            tail = i == #vals
        })
        keepSideEffects(exprs, chunk, nil, vals[i])
    end
    return flatten(chunk, options)
end

local function compileString(str, options)
    local strm = stringStream(str)
    return compileStream(strm, options)
end

---
--- Evaluation
---

-- A custom traceback function for Fennel that looks similar to
-- the Lua's debug.traceback.
-- Use with xpcall to produce fennel specific stacktraces.
local function traceback(msg, start)
    local level = start or 2 -- Can be used to skip some frames
    local lines = {}
    if msg then
        local _, _, errstr = msg:match("^([^:]+):([^:]+): (.*)$")
        table.insert(lines, errstr and ('fennel error: ' .. errstr) or msg)
    end
    table.insert(lines, 'stack traceback:')
    while true do
        local info = debug.getinfo(level, "Sln")
        if not info then break end
        local line
        if info.what == "C" then
            if info.name then
                line = ('  [C]: in function \'%s\''):format(info.name)
            else
                line = '  [C]: in ?'
            end
        else
            local remap = fennelSourcemap[info.source]
            if remap and remap[info.currentline] then
                -- And some global info
                info.short_src = remap.short_src
                local mapping = remap[info.currentline]
                -- Overwrite info with values from the mapping (mapping is now just integer,
                -- but may eventually be a table
                info.currentline = mapping
            end
            if info.what == 'Lua' then
                local n = info.name and ("'" .. info.name .. "'") or '?'
                line = ('  %s:%d: in function %s'):format(info.short_src, info.currentline, n)
            elseif info.short_src == '(tail call)' then
                line = '  (tail call)'
            else
                line = ('  %s:%d: in main chunk'):format(info.short_src, info.currentline)
            end
        end
        table.insert(lines, line)
        level = level + 1
    end
    return table.concat(lines, '\n')
end

local function eval(str, options, ...)
    options = options or {}
    local luaSource = compileString(str, options)
    local loader = loadCode(luaSource, options.env,
        options.filename and ('@' .. options.filename) or str)
    return loader(...)
end

local function dofile_fennel(filename, options, ...)
    options = options or {sourcemap = true}
    local f = assert(io.open(filename, "rb"))
    local source = f:read("*all")
    f:close()
    options.filename = options.filename or filename
    return eval(source, options, ...)
end

-- Implements a configurable repl
local function repl(options)

    local opts = options or {}

    local env = opts.env or setmetatable({}, {
        __index = _ENV or _G
    })

    local function defaultReadChunk()
        io.write('>> ')
        io.flush()
        local input = io.read()
        return input and input .. '\n'
    end

    local function defaultOnValues(xs)
        io.write(table.concat(xs, '\t'))
        io.write('\n')
    end

    local function defaultOnError(errtype, err, luaSource)
        if (errtype == 'Lua Compile') then
            io.write('Bad code generated - likely a bug with the compiler:\n')
            io.write('--- Generated Lua Start ---\n')
            io.write(luaSource .. '\n')
            io.write('--- Generated Lua End ---\n')
        end
        if (errtype == 'Runtime') then
            io.write(traceback(err, 4))
            io.write('\n')
        else
            io.write(('%s error: %s\n'):format(errtype, tostring(err)))
        end
    end

    -- Read options
    local readChunk = opts.readChunk or defaultReadChunk
    local onValues = opts.onValues or defaultOnValues
    local onError = opts.onError or defaultOnError
    local pp = opts.pp or tostring

    -- Make parser
    local bytestream, clearstream = granulate(readChunk)
    local chars = {}
    local read = parser(function()
        local c = bytestream()
        chars[#chars + 1] = c
        return c
    end)

    -- REPL loop
    while true do
        chars = {}
        local ok, parseok, x = pcall(read)
        local srcstring = string.char(unpack(chars))
        if not ok then
            onError('Parse', parseok)
            clearstream()
        else
            if not parseok then break end -- eof
            local compileOk, luaSource = pcall(compile, x, {
                sourcemap = opts.sourcemap,
                source = srcstring
            })
            if not compileOk then
                clearstream()
                onError('Compile', luaSource) -- luaSource is error message in this case
            else
                local luacompileok, loader = pcall(loadCode, luaSource, env)
                if not luacompileok then
                    clearstream()
                    onError('Lua Compile', loader, luaSource)
                else
                    local loadok, ret = xpcall(function () return {loader()} end,
                        function (runtimeErr)
                            onError('Runtime', runtimeErr)
                        end)
                    if loadok then
                        env._ = ret[1]
                        env.__ = ret
                        for i = 1, #ret do ret[i] = pp(ret[i]) end
                        onValues(ret)
                    end
                end
            end
        end
    end
end

local module = {
    parser = parser,
    granulate = granulate,
    stringStream = stringStream,
    compile = compile,
    compileString = compileString,
    compileStream = compileStream,
    compile1 = compile1,
    mangle = globalMangling,
    unmangle = globalUnmangling,
    list = list,
    sym = sym,
    varg = varg,
    scope = makeScope,
    gensym = gensym,
    eval = eval,
    repl = repl,
    dofile = dofile_fennel,
    path = "./?.fnl;./?/init.fnl",
    traceback = traceback
}

local function searchModule(modulename)
    modulename = modulename:gsub("%.", "/")
    for path in string.gmatch(module.path..";", "([^;]*);") do
        local filename = path:gsub("%?", modulename)
        local file = io.open(filename, "rb")
        if(file) then
            file:close()
            return filename
        end
    end
end

-- This will allow regular `require` to work with Fennel:
-- table.insert(package.loaders, fennel.searcher)
module.searcher = function(modulename)
    local filename = searchModule(modulename)
    if filename then
        return function(modname)
            return dofile_fennel(filename, nil, modname)
        end
    end
end

local function makeCompilerEnv(ast, scope, parent)
    return setmetatable({
        -- State of compiler if needed
        _SCOPE = scope,
        _CHUNK = parent,
        _AST = ast,
        _IS_COMPILER = true,
        _SPECIALS = SPECIALS,
        _VARARG = VARARG,
        -- Expose the module in the compiler
        fennel = module,
        -- Useful for macros and meta programming. All of Fennel can be accessed
        -- via fennel.myfun, for example (fennel.eval "(print 1)").
        list = list,
        sym = sym,
        [globalMangling("list?")] = isList,
        [globalMangling("multi-sym?")] = isMultiSym,
        [globalMangling("sym?")] = isSym,
        [globalMangling("table?")] = isTable,
        [globalMangling("varg?")] = isVarg,
    }, { __index = _ENV or _G })
end

SPECIALS['require-macros'] = function(ast, scope, parent)
    for i = 2, #ast do
        local filename = assertCompile(searchModule(ast[i]),
                                       ast[i] .. " not found.", ast)
        local mod = dofile_fennel(filename, {env=makeCompilerEnv(ast, scope, parent)})
        for k, v in pairs(assertCompile(isTable(mod), 'expected ' .. ast[i] ..
                                        'module to be table', ast)) do
            scope.specials[k] = macroToSpecial(v)
        end
    end
end

SPECIALS['eval-compiler'] = function(ast, scope, parent)
    local oldFirst = ast[1]
    ast[1] = sym('do')
    local luaSource = compile(ast, { scope = makeScope(COMPILER_SCOPE) })
    ast[1] = oldFirst
    local loader = loadCode(luaSource, makeCompilerEnv(ast, scope, parent))
    loader()
end

-- Load standard macros
local stdmacros = [===[
{"->" (fn [val ...]
        (var x val)
        (each [_ elt (ipairs [...])]
          (table.insert elt 2 x)
          (set x elt))
        x)
 "->>" (fn [val ...]
         (var x val)
         (each [_ elt (pairs [...])]
           (table.insert elt x)
           (set x elt))
         x)
 :defn (fn [name args ...]
         (assert (sym? name) "defn: function names must be symbols")
         (let [op (if (multi-sym? (. name 1)) :set :local)]
           (list (sym op) name
                 (list (sym :fn) args ...))))
 :when (fn [condition body1 ...]
         (assert body1 "expected body")
         (list (sym 'if') condition
               (list (sym 'do') body1 ...)))
 :partial (fn [f ...]
            (let [body (list f ...)]
              (table.insert body _VARARG)
              (list (sym "fn") [_VARARG] body)))
 :lambda (fn [...]
           (let [args [...]
                 has-internal-name? (sym? (. args 1))
                 arglist (if has-internal-name? (. args 2) (. args 1))
                 arity-check-position (if has-internal-name? 3 2)]
             (assert (> (# args) 1) "missing body expression")
             (each [i arg (ipairs arglist)]
               (if (and (not (: (tostring arg) :match "^?"))
                        (~= (tostring arg) "..."))
                   (table.insert args arity-check-position
                                 (list (sym "assert")
                                       (list (sym "~=") (sym "nil") arg)
                                       (: "Missing argument %s on %s:%s"
                                          :format (tostring arg)
                                          (or arg.filename "unknown")
                                          (or arg.line "?"))))))
             (list (sym "fn") ((or unpack table.unpack) args))))
}
]===]
for name, fn in pairs(eval(stdmacros, {
    env = makeCompilerEnv(nil, GLOBAL_SCOPE, {})
})) do
    SPECIALS[name] = macroToSpecial(fn)
end
SPECIALS['λ'] = SPECIALS['lambda']

return module<|MERGE_RESOLUTION|>--- conflicted
+++ resolved
@@ -395,12 +395,8 @@
     ['\v'] = '\\v'
 }
 local function serializeString(str)
-<<<<<<< HEAD
     local s = ("%q"):format(str)
     s = s:gsub('.', serializeSubst):gsub("[\128-\255]", function(c)
-=======
-    local s = ("%q"):format(str):gsub('\n', 'n'):gsub("[\128-\255]", function(c)
->>>>>>> 59395d50
         return "\\" .. c:byte()
     end)
     return s
@@ -1297,14 +1293,6 @@
             args[#args + 1] = tostring(subexprs[j])
         end
     end
-<<<<<<< HEAD
-    -- Make object first argument
-    table.insert(args, 1, tostring(objectexpr))
-    -- Wrap literals in parens (strings)
-    local fstring = (objectexpr.type == 'sym')
-        and '%s[%s](%s)'
-        or '(%s)[%s](%s)'
-=======
     local fstring
     if methodident then
         fstring = objectexpr.type == 'literal'
@@ -1313,12 +1301,10 @@
     else
         -- Make object first argument
         table.insert(args, 1, tostring(objectexpr))
-        -- Wrap literals in parens (strings)
-        fstring = objectexpr.type == 'literal'
-            and '(%s)[%s](%s)'
-            or '%s[%s](%s)'
-    end
->>>>>>> 59395d50
+        fstring = objectexpr.type == 'sym'
+            and '%s[%s](%s)'
+            or '(%s)[%s](%s)'
+    end
     return expr(fstring:format(
         tostring(objectexpr),
         methodstring,
