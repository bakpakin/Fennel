--- conflicted
+++ resolved
@@ -598,6 +598,7 @@
     if isList(ast) then
         -- Function call or special form
         local len = ast.n
+        assert(len > 0, "expected a function to call")
         -- Test for special form
         local first = ast[1]
         if isSym(first) then -- Resolve symbol
@@ -622,9 +623,11 @@
         else
             -- Function call
             local fargs = {}
-            local fcallee = tostring(compile1(ast[1], scope, parent, {
+            local fcallee = compile1(ast[1], scope, parent, {
                 nval = 1
-            })[1])
+            })[1]
+            assert(fcallee.type ~= 'literal', 'cannot call literal value')
+            fcallee = tostring(fcallee)
             for i = 2, len do
                 local subexprs = compile1(ast[i], scope, parent, {
                     nval = i ~= len and 1 or nil
@@ -651,12 +654,14 @@
             end
         end
     else
-        -- Literal (string, number, etc.)
+        -- Literal or symbol (string, number, etc.)
         local literal = literalToString(ast, scope)
         if opts.tail then
             parent[#parent + 1] = ('return %s'):format(literal)
         elseif target then
             parent[#parent + 1] = ('%s = %s'):format(target, literal)
+        elseif isSym(ast) then
+            exprs[1] = expr(literal, 'sym')
         else
             exprs[1] = expr(literal, 'literal')
         end
@@ -874,12 +879,8 @@
 SPECIALS['lambda'] = function(ast, scope, parent)
     table.remove(ast, 1) -- lambda symbol
     local arglist = table.remove(ast, 1)
-<<<<<<< HEAD
+    assert(#ast > 0, "lambda missing body expression")
     for _, arg in ipairs(arglist) do
-=======
-    assert(#ast > 0, "lambda missing body expression")
-    for _,arg in ipairs(arglist) do
->>>>>>> 52315ce7
         if not arg[1]:match("^?") then
             table.insert(ast, 1,
                 list(sym("assert"), arg, "Missing argument: " .. arg[1]))
@@ -915,21 +916,10 @@
 
 -- Wrapper for table access
 SPECIALS['.'] = function(ast, scope, parent)
-<<<<<<< HEAD
+    assert(ast.n == 3, ". expected table and key argument")
     local lhs = compile1(ast[2], scope, parent, {nval = 1})
     local rhs = compile1(ast[3], scope, parent, {nval = 1})
     return ('%s[%s]'):format(tostring(lhs[1]), tostring(rhs[1]))
-=======
-    local lhs = compileTossRest(ast[2], scope, parent)
-    local rhs = compileTossRest(ast[3], scope, parent)
-    assert(#ast == 3, ". expected table and key argument")
-    return {
-        expr = list(('%s[%s]'):format(lhs.expr[1], rhs.expr[1])),
-        scoped = lhs.scoped or rhs.scoped,
-        singleEval = true,
-        sideEffects = true
-    }
->>>>>>> 52315ce7
 end
 
 SPECIALS['set'] = function(ast, scope, parent)
@@ -1056,15 +1046,12 @@
     return SPECIALS["if"](new_ast, scope, parent, opts)
 end
 
-<<<<<<< HEAD
 -- (block body...) => []
 SPECIALS['block'] = function(ast, scope, parent)
     compileDo(ast, scope, parent, 2)
 end
 
 -- (each [k v (pairs t)] body...) => []
-=======
->>>>>>> 52315ce7
 SPECIALS['each'] = function(ast, scope, parent)
     local binding = assert(isTable(ast[2]), 'expected binding table in each')
     local iter = table.remove(binding, #binding) -- last item is iterator call
@@ -1257,27 +1244,33 @@
         local ok, parseok, x = pcall(parse, bytestream)
         if ok then
             if not parseok then break end -- eof
-            local luaSource = compile(x)
-            local loader, compileErr = loadCode(luaSource, env)
-            if compileErr then
+            local compileOk, luaSource = pcall(compile, x)
+            if not compileOk then
+                -- Compiler error
                 clearstream()
-                options.print(compileErr)
+                options.print('Compile error: ' .. luaSource)
             else
-                local loadok, ret = xpcall(function () return tpack(loader()) end,
-                    function (runtimeErr)
-                        -- We can do more sophisticated display here
-                        options.print(runtimeErr)
-                    end)
-                if loadok then
-                    for i = 1, ret.n do
-                        ret[i] = astToString(ret[i])
+                local luacompileok, loader = pcall(loadCode, luaSource, env)
+                if not luacompileok then
+                    clearstream()
+                    options.print('Bad code generated - likely a bug with the compiler:')
+                    options.print('Compiler error: ' .. loader)
+                else
+                    local loadok, ret = xpcall(function () return tpack(loader()) end,
+                        function (runtimeErr)
+                            -- We can do more sophisticated display here
+                            options.print(runtimeErr)
+                        end)
+                    if loadok then
+                        for i = 1, ret.n do
+                            ret[i] = astToString(ret[i])
+                        end
+                        options.print(unpack(ret))
                     end
-                    options.print(unpack(ret))
                 end
             end
         else
-            local parseErr = parseok
-            options.print(parseErr)
+            options.print('Parse error: ' .. parseok)
             clearstream()
         end
     end
