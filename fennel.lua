--[[
Copyright (c) 2016-2019 Calvin Rose and contributors
Permission is hereby granted, free of charge, to any person obtaining a copy of
this software and associated documentation files (the "Software"), to deal in
the Software without restriction, including without limitation the rights to
use, copy, modify, merge, publish, distribute, sublicense, and/or sell copies of
the Software, and to permit persons to whom the Software is furnished to do so,
subject to the following conditions:
The above copyright notice and this permission notice shall be included in all
copies or substantial portions of the Software.
THE SOFTWARE IS PROVIDED "AS IS", WITHOUT WARRANTY OF ANY KIND, EXPRESS OR
IMPLIED, INCLUDING BUT NOT LIMITED TO THE WARRANTIES OF MERCHANTABILITY, FITNESS
FOR A PARTICULAR PURPOSE AND NONINFRINGEMENT. IN NO EVENT SHALL THE AUTHORS OR
COPYRIGHT HOLDERS BE LIABLE FOR ANY CLAIM, DAMAGES OR OTHER LIABILITY, WHETHER
IN AN ACTION OF CONTRACT, TORT OR OTHERWISE, ARISING FROM, OUT OF OR IN
CONNECTION WITH THE SOFTWARE OR THE USE OR OTHER DEALINGS IN THE SOFTWARE.
]]

-- Make global variables local.
local setmetatable = setmetatable
local getmetatable = getmetatable
local type = type
local assert = assert
local pairs = pairs
local ipairs = ipairs
local tostring = tostring
local unpack = _G.unpack or table.unpack

--
-- Main Types and support functions
--

local utils = (function()
    -- Like pairs, but gives consistent ordering every time. On 5.1, 5.2, and LuaJIT
    -- pairs is already stable, but on 5.3 every run gives different ordering.
    local function stablepairs(t)
        local keys, succ = {}, {}
        for k in pairs(t) do table.insert(keys, k) end
        table.sort(keys, function(a, b) return tostring(a) < tostring(b) end)
        for i,k in ipairs(keys) do succ[k] = keys[i+1] end
        local function stablenext(tbl, idx)
            if idx == nil then return keys[1], tbl[keys[1]] end
            return succ[idx], tbl[succ[idx]]
        end
        return stablenext, t, nil
    end

    -- Map function f over sequential table t, removing values where f returns nil.
    -- Optionally takes a target table to insert the mapped values into.
    local function map(t, f, out)
        out = out or {}
        if type(f) ~= "function" then local s = f f = function(x) return x[s] end end
        for _,x in ipairs(t) do
            local v = f(x)
            if v then table.insert(out, v) end
        end
        return out
    end

    -- Map function f over key/value table t, similar to above, but it can return a
    -- sequential table if f returns a single value or a k/v table if f returns two.
    -- Optionally takes a target table to insert the mapped values into.
    local function kvmap(t, f, out)
        out = out or {}
        if type(f) ~= "function" then local s = f f = function(x) return x[s] end end
        for k,x in stablepairs(t) do
            local korv, v = f(k, x)
            if korv and not v then table.insert(out, korv) end
            if korv and v then out[korv] = v end
        end
        return out
    end

    -- Returns a shallow copy of its table argument. Returns an empty table on nil.
    local function copy(from)
       local to = {}
       for k, v in pairs(from or {}) do to[k] = v end
       return to
    end

    -- Like pairs, but if the table has an __index metamethod, it will recurisvely
    -- traverse upwards, skipping duplicates, to iterate all inherited properties
    local function allpairs(t)
        assert(type(t) == 'table', 'allpairs expects a table')
        local seen = {}
        local function allpairsNext(_, state)
            local nextState, value = next(t, state)
            if seen[nextState] then
                return allpairsNext(nil, nextState)
            elseif nextState then
                seen[nextState] = true
                return nextState, value
            end
            local meta = getmetatable(t)
            if meta and meta.__index then
                t = meta.__index
                return allpairsNext(t)
            end
        end
        return allpairsNext
    end

    local function deref(self) return self[1] end

    local nilSym -- haven't defined sym yet; create this later

    local function listToString(self, tostring2)
        local safe, max = {}, 0
        for k in pairs(self) do if type(k) == "number" and k>max then max=k end end
        for i=1,max do -- table.maxn was removed from Lua 5.3 for some reason???
            safe[i] = self[i] == nil and nilSym or self[i]
        end
        return '(' .. table.concat(map(safe, tostring2 or tostring), ' ', 1, max) .. ')'
    end

    local SYMBOL_MT = { 'SYMBOL', __tostring = deref, __fennelview = deref }
    local EXPR_MT = { 'EXPR', __tostring = deref }
    local VARARG = setmetatable({ '...' },
        { 'VARARG', __tostring = deref, __fennelview = deref })
    local LIST_MT = { 'LIST', __tostring = listToString, __fennelview = listToString }
    local SEQUENCE_MARKER = { 'SEQUENCE' }

    -- Safely load an environment variable
    local getenv = os and os.getenv or function() return nil end

    local pathTable = {"./?.fnl", "./?/init.fnl"}
    table.insert(pathTable, getenv("FENNEL_PATH"))

    local function debugOn(flag)
        local level = getenv("FENNEL_DEBUG") or ""
        return level == "all" or level:find(flag)
    end

    -- Create a new list. Lists are a compile-time construct in Fennel; they are
    -- represented as tables with a special marker metatable. They only come from
    -- the parser, and they represent code which comes from reading a paren form;
    -- they are specifically not cons cells.
    local function list(...)
        return setmetatable({...}, LIST_MT)
    end

    -- Create a new symbol. Symbols are a compile-time construct in Fennel and are
    -- not exposed outside the compiler. Symbols have source data describing what
    -- file, line, etc that they came from.
    local function sym(str, scope, source)
        local s = {str, scope = scope}
        for k, v in pairs(source or {}) do
            if type(k) == 'string' then s[k] = v end
        end
        return setmetatable(s, SYMBOL_MT)
    end

    nilSym = sym("nil")

    -- Create a new sequence. Sequences are tables that come from the parser when
    -- it encounters a form with square brackets. They are treated as regular tables
    -- except when certain macros need to look for binding forms, etc specifically.
    local function sequence(...)
        -- can't use SEQUENCE_MT directly as the sequence metatable like we do with
        -- the other types without giving up the ability to set source metadata
        -- on a sequence, (which we need for error reporting) so embed a marker
        -- value in the metatable instead.
        return setmetatable({...}, {sequence=SEQUENCE_MARKER})
    end

    -- Create a new expr
    -- etype should be one of
    --   "literal": literals like numbers, strings, nil, true, false
    --   "expression": Complex strings of Lua code, may have side effects, etc
    --                 but is an expression
    --   "statement": Same as expression, but is also a valid statement
    --                (function calls).
    --   "vargs": varargs symbol
    --   "sym": symbol reference
    local function expr(strcode, etype)
        return setmetatable({ strcode, type = etype }, EXPR_MT)
    end

    local function varg()
        return VARARG
    end

    local function isExpr(x)
        return type(x) == 'table' and getmetatable(x) == EXPR_MT and x
    end

    local function isVarg(x)
        return x == VARARG and x
    end

    -- Checks if an object is a List. Returns the object if is a List.
    local function isList(x)
        return type(x) == 'table' and getmetatable(x) == LIST_MT and x
    end

    -- Checks if an object is a symbol. Returns the object if it is a symbol.
    local function isSym(x)
        return type(x) == 'table' and getmetatable(x) == SYMBOL_MT and x
    end

    -- Checks if an object any kind of table, EXCEPT list or symbol
    local function isTable(x)
        return type(x) == 'table' and
            x ~= VARARG and
            getmetatable(x) ~= LIST_MT and getmetatable(x) ~= SYMBOL_MT and x
    end

    -- Checks if an object is a sequence (created with a [] literal)
    local function isSequence(x)
        local mt = type(x) == "table" and getmetatable(x)
        return mt and mt.sequence == SEQUENCE_MARKER and x
    end

    -- A multi symbol is a symbol that is actually composed of
    -- two or more symbols using the dot syntax. The main differences
    -- from normal symbols is that they cannot be declared local, and
    -- they may have side effects on invocation (metatables)
    local function isMultiSym(str)
        if isSym(str) then
            return isMultiSym(tostring(str))
        end
        if type(str) ~= 'string' then return end
        local parts = {}
        for part in str:gmatch('[^%.%:]+[%.%:]?') do
            local lastChar = part:sub(-1)
            if lastChar == ":" then
                parts.multiSymMethodCall = true
            end
            if lastChar == ":" or lastChar == "." then
                parts[#parts + 1] = part:sub(1, -2)
            else
                parts[#parts + 1] = part
            end
        end
        return #parts > 0 and
            (str:match('%.') or str:match(':')) and
            (not str:match('%.%.')) and
            str:byte() ~= string.byte '.' and
            str:byte(-1) ~= string.byte '.' and
            parts
    end

    local function isQuoted(symbol) return symbol.quoted end

    local luaKeywords = {
        'and', 'break', 'do', 'else', 'elseif', 'end', 'false', 'for',
        'function', 'if', 'in', 'local', 'nil', 'not', 'or', 'repeat', 'return',
        'then', 'true', 'until', 'while'
    }

    for i, v in ipairs(luaKeywords) do luaKeywords[v] = i end

    local function isValidLuaIdentifier(str)
        return (str:match('^[%a_][%w_]*$') and not luaKeywords[str])
    end

    -- Certain options should always get propagated onwards when a function that
    -- has options calls down into compile.
    local propagatedOptions = {"allowedGlobals", "indent", "correlate",
                               "useMetadata", "env"}
    local function propagateOptions(options, subopts)
        for _,name in ipairs(propagatedOptions) do subopts[name] = options[name] end
        return subopts
    end

    local root = {
        -- Top level compilation bindings.
        chunk=nil, scope=nil, options=nil,

        -- The root.reset function needs to be called at every exit point of the
        -- compiler including when there's a parse error or compiler
        -- error. This would be better done using dynamic scope, but we don't
        -- have dynamic scope, so we fake it by ensuring we call this at every
        -- exit point, including errors.
        reset=function() end,

        setReset=function(root)
            local chunk, scope, options = root.chunk, root.scope, root.options
            local oldResetRoot = root.reset -- this needs to nest!
            root.reset = function()
                root.chunk, root.scope, root.options = chunk, scope, options
                root.reset = oldResetRoot
            end
        end,
    }

    return {
        -- basic general table functions:
        stablepairs=stablepairs, allpairs=allpairs, map=map, kvmap=kvmap,
        copy=copy,

        -- AST functions:
        list=list, sym=sym, sequence=sequence, expr=expr, varg=varg,
        isVarg=isVarg, isList=isList, isSym=isSym, isTable=isTable,
        isSequence=isSequence, isMultiSym=isMultiSym, isQuoted=isQuoted,
        isExpr=isExpr, deref=deref,

        -- other functions:
        isValidLuaIdentifier=isValidLuaIdentifier, luaKeywords=luaKeywords,
        propagateOptions=propagateOptions, debugOn=debugOn,
        root=root, path=table.concat(pathTable, ";"),}
end)()

-- Walks a tree (like the AST), invoking f(node, idx, parent) on each node.
-- When f returns a truthy value, recursively walks the children.
local walkTree = function(root, f, customIterator)
    local function walk(iterfn, parent, idx, node)
        if f(idx, node, parent) then
            for k, v in iterfn(node) do walk(iterfn, node, k, v) end
        end
    end

    walk(customIterator or pairs, nil, nil, root)
    return root
end

--
-- Parser
--

local parser = (function()
    -- Convert a stream of chunks to a stream of bytes.
    -- Also returns a second function to clear the buffer in the byte stream
    local function granulate(getchunk)
        local c = ''
        local index = 1
        local done = false
        return function (parserState)
            if done then return nil end
            if index <= #c then
                local b = c:byte(index)
                index = index + 1
                return b
            else
                c = getchunk(parserState)
                if not c or c == '' then
                    done = true
                    return nil
                end
                index = 2
                return c:byte(1)
            end
        end, function ()
            c = ''
        end
    end

    -- Convert a string into a stream of bytes
    local function stringStream(str)
        str=str:gsub("^#![^\n]*\n", "") -- remove shebang
        local index = 1
        return function()
            local r = str:byte(index)
            index = index + 1
            return r
        end
    end

    -- Table of delimiter bytes - (, ), [, ], {, }
    -- Opener keys have closer as the value, and closers keys
    -- have true as their value.
    local delims = {
        [40] = 41,        -- (
        [41] = true,      -- )
        [91] = 93,        -- [
        [93] = true,      -- ]
        [123] = 125,      -- {
        [125] = true      -- }
    }

    local function iswhitespace(b)
        return b == 32 or (b >= 9 and b <= 13)
    end

    local function issymbolchar(b)
        return b > 32 and
            not delims[b] and
            b ~= 127 and -- "<BS>"
            b ~= 34 and -- "\""
            b ~= 39 and -- "'"
            b ~= 126 and -- "~"
            b ~= 59 and -- ";"
            b ~= 44 and -- ","
            b ~= 64 and -- "@"
            b ~= 96 -- "`"
    end

    local prefixes = { -- prefix chars substituted while reading
        [96] = 'quote', -- `
        [44] = 'unquote', -- ,
        [39] = 'quote', -- '
        [35] = 'hashfn' -- #
    }

    -- Parse one value given a function that
    -- returns sequential bytes. Will throw an error as soon
    -- as possible without getting more bytes on bad input. Returns
    -- if a value was read, and then the value read. Will return nil
    -- when input stream is finished.
    local function parser(getbyte, filename, options)

        -- Stack of unfinished values
        local stack = {}

        -- Provide one character buffer and keep
        -- track of current line and byte index
        local line = 1
        local byteindex = 0
        local lastb
        local function ungetb(ub)
            if ub == 10 then line = line - 1 end
            byteindex = byteindex - 1
            lastb = ub
        end
        local function getb()
            local r
            if lastb then
                r, lastb = lastb, nil
            else
                r = getbyte({ stackSize = #stack })
            end
            byteindex = byteindex + 1
            if r == 10 then line = line + 1 end
            return r
        end

        -- If you add new calls to this function, please update fenneldfriend.fnl
        -- as well to add suggestions for how to fix the new error.
        local function parseError(msg)
            local source = utils.root.options and utils.root.options.source
            utils.root.reset()
            local override = options and options["parse-error"]
            if override then override(msg, filename or "unknown", line or "?",
                                      byteindex, source) end
            return error(("Parse error in %s:%s: %s"):
                    format(filename or "unknown", line or "?", msg), 0)
        end

        -- Parse stream
        return function()

            -- Dispatch when we complete a value
            local done, retval
            local whitespaceSinceDispatch = true
            local function dispatch(v)
                if #stack == 0 then
                    retval = v
                    done = true
                elseif stack[#stack].prefix then
                    local stacktop = stack[#stack]
                    stack[#stack] = nil
                    return dispatch(utils.list(utils.sym(stacktop.prefix), v))
                else
                    table.insert(stack[#stack], v)
                end
                whitespaceSinceDispatch = false
            end

            -- Throw nice error when we expect more characters
            -- but reach end of stream.
            local function badend()
                local accum = utils.map(stack, "closer")
                parseError(('expected closing delimiter%s %s'):format(
                    #stack == 1 and "" or "s",
                    string.char(unpack(accum))))
            end

            -- The main parse loop
            repeat
                local b

                -- Skip whitespace
                repeat
                    b = getb()
                    if b and iswhitespace(b) then
                        whitespaceSinceDispatch = true
                    end
                until not b or not iswhitespace(b)
                if not b then
                    if #stack > 0 then badend() end
                    return nil
                end

                if b == 59 then -- ; Comment
                    repeat
                        b = getb()
                    until not b or b == 10 -- newline
                elseif type(delims[b]) == 'number' then -- Opening delimiter
                    if not whitespaceSinceDispatch then
                        parseError('expected whitespace before opening delimiter '
                                       .. string.char(b))
                    end
                    table.insert(stack, setmetatable({
                        closer = delims[b],
                        line = line,
                        filename = filename,
                        bytestart = byteindex
                    }, getmetatable(utils.list())))
                elseif delims[b] then -- Closing delimiter
                    if #stack == 0 then parseError('unexpected closing delimiter '
                                                       .. string.char(b)) end
                    local last = stack[#stack]
                    local val
                    if last.closer ~= b then
                        parseError('mismatched closing delimiter ' .. string.char(b) ..
                                   ', expected ' .. string.char(last.closer))
                    end
                    last.byteend = byteindex -- Set closing byte index
                    if b == 41 then -- ; )
                        val = last
                    elseif b == 93 then -- ; ]
                        val = utils.sequence(unpack(last))
                        -- for table literals we can store file/line/offset source
                        -- data in fields on the table itself, because the AST node
                        -- *is* the table, and the fields would show up in the
                        -- compiled output. keep them on the metatable instead.
                        for k,v in pairs(last) do getmetatable(val)[k]=v end
                    else -- ; }
                        if #last % 2 ~= 0 then
                            byteindex = byteindex - 1
                            parseError('expected even number of values in table literal')
                        end
                        val = {}
                        setmetatable(val, last) -- see note above about source data
                        for i = 1, #last, 2 do
                            if(tostring(last[i]) == ":" and utils.isSym(last[i + 1])
                               and utils.isSym(last[i])) then
                                last[i] = tostring(last[i + 1])
                            end
                            val[last[i]] = last[i + 1]
                        end
                    end
                    stack[#stack] = nil
                    dispatch(val)
                elseif b == 34 then -- Quoted string
                    local state = "base"
                    local chars = {34}
                    stack[#stack + 1] = {closer = 34}
                    repeat
                        b = getb()
                        chars[#chars + 1] = b
                        if state == "base" then
                            if b == 92 then
                                state = "backslash"
                            elseif b == 34 then
                                state = "done"
                            end
                        else
                            -- state == "backslash"
                            state = "base"
                        end
                    until not b or (state == "done")
                    if not b then badend() end
                    stack[#stack] = nil
                    local raw = string.char(unpack(chars))
                    local formatted = raw:gsub("[\1-\31]", function (c)
                                                   return '\\' .. c:byte() end)
                    local loadFn = (loadstring or load)(('return %s'):format(formatted))
                    dispatch(loadFn())
                elseif prefixes[b] then
                    -- expand prefix byte into wrapping form eg. '`a' into '(quote a)'
                    table.insert(stack, {
                        prefix = prefixes[b]
                    })
                    local nextb = getb()
                    if iswhitespace(nextb) then
                        if b == 35 then
                            stack[#stack] = nil
                            dispatch(utils.sym('#'))
                        else
                            parseError('invalid whitespace after quoting prefix')
                        end
                    end
                    ungetb(nextb)
                elseif issymbolchar(b) or b == string.byte("~") then -- Try sym
                    local chars = {}
                    local bytestart = byteindex
                    repeat
                        chars[#chars + 1] = b
                        b = getb()
                    until not b or not issymbolchar(b)
                    if b then ungetb(b) end
                    local rawstr = string.char(unpack(chars))
                    if rawstr == 'true' then dispatch(true)
                    elseif rawstr == 'false' then dispatch(false)
                    elseif rawstr == '...' then dispatch(utils.varg())
                    elseif rawstr:match('^:.+$') then -- colon style strings
                        dispatch(rawstr:sub(2))
                    elseif rawstr:match("^~") and rawstr ~= "~=" then
                        -- for backwards-compatibility, special-case allowance
                        -- of ~= but all other uses of ~ are disallowed
                        parseError("illegal character: ~")
                    else
<<<<<<< HEAD
                        local forceNumber = rawstr:match('^%d')
                        local numberWithStrippedUnderscores = rawstr:gsub("_", "")
                        local x
                        if forceNumber then
                            x = tonumber(numberWithStrippedUnderscores) or
                                parseError('could not read number "' .. rawstr .. '"')
                        else
                            x = tonumber(numberWithStrippedUnderscores)
                            if not x then
                                if(rawstr:match("%.[0-9]")) then
                                    byteindex = (byteindex - #rawstr +
                                                     rawstr:find("%.[0-9]") + 1)
                                    parseError("can't start multisym segment " ..
                                                   "with a digit: ".. rawstr)
                                elseif(rawstr:match("[%.:][%.:]") and
                                       rawstr ~= "..") then
                                    byteindex = (byteindex - #rawstr +
                                                     rawstr:find("[%.:][%.:]") + 1)
                                    parseError("malformed multisym: " .. rawstr)
                                elseif(rawstr:match(":.+[%.:]")) then
                                    byteindex = (byteindex - #rawstr +
                                                     rawstr:find(":.+[%.:]"))
                                    parseError("method must be last component "
                                                   .. "of multisym: " .. rawstr)
                                else
                                    x = utils.sym(rawstr, nil, {line = line,
                                                          filename = filename,
                                                          bytestart = bytestart,
                                                          byteend = byteindex,})
                                end
=======
                        x = tonumber(numberWithStrippedUnderscores)
                        if not x then
                            if(rawstr:match("%.[0-9]")) then
                                byteindex = (byteindex - #rawstr +
                                                 rawstr:find("%.[0-9]") + 1)
                                parseError("can't start multisym segment " ..
                                               "with a digit: ".. rawstr)
                            elseif(rawstr:match("[%.:][%.:]") and
                                   rawstr ~= ".." and rawstr ~= '$...') then
                                byteindex = (byteindex - #rawstr +
                                                 rawstr:find("[%.:][%.:]") + 1)
                                parseError("malformed multisym: " .. rawstr)
                            elseif(rawstr:match(":.+[%.:]")) then
                                byteindex = (byteindex - #rawstr +
                                                 rawstr:find(":.+[%.:]"))
                                parseError("method must be last component " ..
                                               "of multisym: " .. rawstr)
                            else
                                x = sym(rawstr, nil, { line = line,
                                                       filename = filename,
                                                       bytestart = bytestart,
                                                       byteend = byteindex, })
>>>>>>> e9eda9c4
                            end
                        end
                        dispatch(x)
                    end
                else
                    parseError("illegal character: " .. string.char(b))
                end
            until done
            return true, retval
        end, function ()
            stack = {}
        end
    end
    return { granulate=granulate, stringStream=stringStream, parser=parser }
end)()

--
-- Compilation
--

local compiler = (function()
    local scopes = {}

    -- Create a new Scope, optionally under a parent scope. Scopes are compile time
    -- constructs that are responsible for keeping track of local variables, name
    -- mangling, and macros.  They are accessible to user code via the
    -- 'eval-compiler' special form (may change). They use metatables to implement
    -- nesting.
    local function makeScope(parent)
        if not parent then parent = scopes.global end
        return {
            unmanglings = setmetatable({}, {
                __index = parent and parent.unmanglings
            }),
            manglings = setmetatable({}, {
                __index = parent and parent.manglings
            }),
            specials = setmetatable({}, {
                __index = parent and parent.specials
            }),
            macros = setmetatable({}, {
                __index = parent and parent.macros
            }),
            symmeta = setmetatable({}, {
                __index = parent and parent.symmeta
            }),
            includes = setmetatable({}, {
                __index = parent and parent.includes
            }),
            refedglobals = setmetatable({}, {
                __index = parent and parent.refedglobals
            }),
            autogensyms = {},
            parent = parent,
            vararg = parent and parent.vararg,
            depth = parent and ((parent.depth or 0) + 1) or 0,
            hashfn = parent and parent.hashfn
        }
    end

    -- Assert a condition and raise a compile error with line numbers. The ast arg
    -- should be unmodified so that its first element is the form being called.
    -- If you add new calls to this function, please update fenneldfriend.fnl
    -- as well to add suggestions for how to fix the new error.
    local function assertCompile(condition, msg, ast)
        local override = utils.root.options and utils.root.options["assert-compile"]
        if override then
            local source = utils.root.options and utils.root.options.source
            -- don't make custom handlers deal with resetting root; it's error-prone
            if not condition then utils.root.reset() end
            override(condition, msg, ast, source)
            -- should we fall thru to the default check, or should we allow the
            -- override to swallow the error?
        end
        if not condition then
            utils.root.reset()
            local m = getmetatable(ast)
            local filename = m and m.filename or ast.filename or "unknown"
            local line = m and m.line or ast.line or "?"
            -- if we use regular `assert' we can't provide the `level' argument of 0
            error(string.format("Compile error in '%s' %s:%s: %s",
                                tostring(utils.isSym(ast[1]) and ast[1][1] or
                                             ast[1] or '()'),
                                filename, line, msg), 0)
        end
        return condition
    end

    scopes.global = makeScope()
    scopes.global.vararg = true
    scopes.compiler = makeScope(scopes.global)
    scopes.macro = scopes.global -- used by gensym, in-scope?, etc

    -- Allow printing a string to Lua, also keep as 1 line.
    local serializeSubst = {
        ['\a'] = '\\a',
        ['\b'] = '\\b',
        ['\f'] = '\\f',
        ['\n'] = 'n',
        ['\t'] = '\\t',
        ['\v'] = '\\v'
    }
    local function serializeString(str)
        local s = ("%q"):format(str)
        s = s:gsub('.', serializeSubst):gsub("[\128-\255]", function(c)
            return "\\" .. c:byte()
        end)
        return s
    end

    -- Mangler for global symbols. Does not protect against collisions,
    -- but makes them unlikely. This is the mangling that is exposed to
    -- to the world.
    local function globalMangling(str)
        if utils.isValidLuaIdentifier(str) then
            return str
        end
        -- Use underscore as escape character
        return '__fnl_global__' .. str:gsub('[^%w]', function (c)
            return ('_%02x'):format(c:byte())
        end)
    end

    -- Reverse a global mangling. Takes a Lua identifier and
    -- returns the fennel symbol string that created it.
    local function globalUnmangling(identifier)
        local rest = identifier:match('^__fnl_global__(.*)$')
        if rest then
            local r = rest:gsub('_[%da-f][%da-f]', function (code)
                return string.char(tonumber(code:sub(2), 16))
            end)
            return r -- don't return multiple values
        else
            return identifier
        end
    end

    -- If there's a provided list of allowed globals, don't let references thru that
    -- aren't on the list. This list is set at the compiler entry points of compile
    -- and compileStream.
    local allowedGlobals

    local function globalAllowed(name)
        if not allowedGlobals then return true end
        for _, g in ipairs(allowedGlobals) do
            if g == name then return true end
        end
    end

    -- Creates a symbol from a string by mangling it.
    -- ensures that the generated symbol is unique
    -- if the input string is unique in the scope.
    local function localMangling(str, scope, ast, tempManglings)
        local append = 0
        local mangling = str
        assertCompile(not utils.isMultiSym(str), 'unexpected multi symbol ' .. str, ast)

        -- Mapping mangling to a valid Lua identifier
        if utils.luaKeywords[mangling] or mangling:match('^%d') then
            mangling = '_' .. mangling
        end
        mangling = mangling:gsub('-', '_')
        mangling = mangling:gsub('[^%w_]', function (c)
            return ('_%02x'):format(c:byte())
        end)

        -- Prevent name collisions with existing symbols
        local raw = mangling
        while scope.unmanglings[mangling] do
            mangling = raw .. append
            append = append + 1
        end

        scope.unmanglings[mangling] = str
        local manglings = tempManglings or scope.manglings
        manglings[str] = mangling
        return mangling
    end

    -- Calling this function will mean that further
    -- compilation in scope will use these new manglings
    -- instead of the current manglings.
    local function applyManglings(scope, newManglings, ast)
        for raw, mangled in pairs(newManglings) do
            assertCompile(not scope.refedglobals[mangled],
            "use of global " .. raw .. " is aliased by a local", ast)
            scope.manglings[raw] = mangled
        end
    end

    -- Combine parts of a symbol
    local function combineParts(parts, scope)
        local ret = scope.manglings[parts[1]] or globalMangling(parts[1])
        for i = 2, #parts do
            if utils.isValidLuaIdentifier(parts[i]) then
                if parts.multiSymMethodCall and i == #parts then
                    ret = ret .. ':' .. parts[i]
                else
                    ret = ret .. '.' .. parts[i]
                end
            else
                ret = ret .. '[' .. serializeString(parts[i]) .. ']'
            end
        end
        return ret
    end

    -- Generates a unique symbol in the scope.
    local function gensym(scope, base)
        local mangling
        local append = 0
        repeat
            mangling = (base or '') .. '_' .. append .. '_'
            append = append + 1
        until not scope.unmanglings[mangling]
        scope.unmanglings[mangling] = true
        return mangling
    end

    -- Generates a unique symbol in the scope based on the base name. Calling
    -- repeatedly with the same base and same scope will return existing symbol
    -- rather than generating new one.
    local function autogensym(base, scope)
        local parts = utils.isMultiSym(base)
        if(parts) then
            parts[1] = autogensym(parts[1], scope)
            return table.concat(parts, parts.multiSymMethodCall and ":" or ".")
        end

        if scope.autogensyms[base] then return scope.autogensyms[base] end
        local mangling = gensym(scope, base:sub(1, -2))
        scope.autogensyms[base] = mangling
        return mangling
    end

    -- Check if a binding is valid
    local function checkBindingValid(symbol, scope, ast)
        -- Check if symbol will be over shadowed by special
        local name = symbol[1]
        assertCompile(not scope.specials[name] and not scope.macros[name],
                      ("local %s was overshadowed by a special form or macro")
                          :format(name), ast)
        assertCompile(not utils.isQuoted(symbol),
                      ("macro tried to bind %s without gensym"):format(name), symbol)

    end

    -- Declare a local symbol
    local function declareLocal(symbol, meta, scope, ast, tempManglings)
        checkBindingValid(symbol, scope, ast)
        local name = symbol[1]
        assertCompile(not utils.isMultiSym(name),
                      "unexpected multi symbol " .. name, ast)
        local mangling = localMangling(name, scope, ast, tempManglings)
        scope.symmeta[name] = meta
        return mangling
    end

    -- Convert symbol to Lua code. Will only work for local symbols
    -- if they have already been declared via declareLocal
    local function symbolToExpression(symbol, scope, isReference)
        local name = symbol[1]
        local multiSymParts = utils.isMultiSym(name)
        if scope.hashfn then
           if name == '$' then name = '$1' end
           if multiSymParts then
              if multiSymParts[1] == "$" then
                 multiSymParts[1] = "$1"
                 name = table.concat(multiSymParts, ".")
              end
           end
        end
        local parts = multiSymParts or {name}
        local etype = (#parts > 1) and "expression" or "sym"
        local isLocal = scope.manglings[parts[1]]
        if isLocal and scope.symmeta[parts[1]] then scope.symmeta[parts[1]].used = true end
        -- if it's a reference and not a symbol which introduces a new binding
        -- then we need to check for allowed globals
        assertCompile(not isReference or isLocal or globalAllowed(parts[1]),
                      'unknown global in strict mode: ' .. parts[1], symbol)
        if not isLocal then
            utils.root.scope.refedglobals[parts[1]] = true
        end
        return utils.expr(combineParts(parts, scope), etype)
    end


    -- Emit Lua code
    local function emit(chunk, out, ast)
        if type(out) == 'table' then
            table.insert(chunk, out)
        else
            table.insert(chunk, {leaf = out, ast = ast})
        end
    end

    -- Do some peephole optimization.
    local function peephole(chunk)
        if chunk.leaf then return chunk end
        -- Optimize do ... end in some cases.
        if #chunk >= 3 and
            chunk[#chunk - 2].leaf == 'do' and
            not chunk[#chunk - 1].leaf and
            chunk[#chunk].leaf == 'end' then
            local kid = peephole(chunk[#chunk - 1])
            local newChunk = {ast = chunk.ast}
            for i = 1, #chunk - 3 do table.insert(newChunk, peephole(chunk[i])) end
            for i = 1, #kid do table.insert(newChunk, kid[i]) end
            return newChunk
        end
        -- Recurse
        return utils.map(chunk, peephole)
    end

    -- correlate line numbers in input with line numbers in output
    local function flattenChunkCorrelated(mainChunk)
        local function flatten(chunk, out, lastLine, file)
            if chunk.leaf then
                out[lastLine] = (out[lastLine] or "") .. " " .. chunk.leaf
            else
                for _, subchunk in ipairs(chunk) do
                    -- Ignore empty chunks
                    if subchunk.leaf or #subchunk > 0 then
                        -- don't increase line unless it's from the same file
                        if subchunk.ast and file == subchunk.ast.file then
                            lastLine = math.max(lastLine, subchunk.ast.line or 0)
                        end
                        lastLine = flatten(subchunk, out, lastLine, file)
                    end
                end
            end
            return lastLine
        end
        local out = {}
        local last = flatten(mainChunk, out, 1, mainChunk.file)
        for i = 1, last do
            if out[i] == nil then out[i] = "" end
        end
        return table.concat(out, "\n")
    end

    -- Flatten a tree of indented Lua source code lines.
    -- Tab is what is used to indent a block.
    local function flattenChunk(sm, chunk, tab, depth)
        if type(tab) == 'boolean' then tab = tab and '  ' or '' end
        if chunk.leaf then
            local code = chunk.leaf
            local info = chunk.ast
            -- Just do line info for now to save memory
            if sm then sm[#sm + 1] = info and info.line or -1 end
            return code
        else
            local parts = utils.map(chunk, function(c)
                if c.leaf or #c > 0 then -- Ignore empty chunks
                    local sub = flattenChunk(sm, c, tab, depth + 1)
                    if depth > 0 then sub = tab .. sub:gsub('\n', '\n' .. tab) end
                    return sub
                end
            end)
            return table.concat(parts, '\n')
        end
    end

    -- Some global state for all fennel sourcemaps. For the time being,
    -- this seems the easiest way to store the source maps.
    -- Sourcemaps are stored with source being mapped as the key, prepended
    -- with '@' if it is a filename (like debug.getinfo returns for source).
    -- The value is an array of mappings for each line.
    local fennelSourcemap = {}
    -- TODO: loading, unloading, and saving sourcemaps?

    local function makeShortSrc(source)
        source = source:gsub('\n', ' ')
        if #source <= 49 then
            return '[fennel "' .. source .. '"]'
        else
            return '[fennel "' .. source:sub(1, 46) .. '..."]'
        end
    end

    -- Return Lua source and source map table
    local function flatten(chunk, options)
        chunk = peephole(chunk)
        if(options.correlate) then
            return flattenChunkCorrelated(chunk), {}
        else
            local sm = {}
            local ret = flattenChunk(sm, chunk, options.indent, 0)
            if sm then
                local key, short_src
                if options.filename then
                    short_src = options.filename
                    key = '@' .. short_src
                else
                    key = ret
                    short_src = makeShortSrc(options.source or ret)
                end
                sm.short_src = short_src
                sm.key = key
                fennelSourcemap[key] = sm
            end
            return ret, sm
        end
    end

    -- module-wide state for metadata
    -- create metadata table with weakly-referenced keys
    local function makeMetadata()
        return setmetatable({}, {
            __mode = 'k',
            __index = {
                get = function(self, tgt, key)
                    if self[tgt] then return self[tgt][key] end
                end,
                set = function(self, tgt, key, value)
                    self[tgt] = self[tgt] or {}
                    self[tgt][key] = value
                    return tgt
                end,
                setall = function(self, tgt, ...)
                    local kvLen, kvs = select('#', ...), {...}
                    if kvLen % 2 ~= 0 then
                        error('metadata:setall() expected even number of k/v pairs')
                    end
                    self[tgt] = self[tgt] or {}
                    for i = 1, kvLen, 2 do self[tgt][kvs[i]] = kvs[i + 1] end
                    return tgt
                end,
            }})
    end

    -- Convert expressions to Lua string
    local function exprs1(exprs)
        return table.concat(utils.map(exprs, 1), ', ')
    end

    -- Compile side effects for a chunk
    local function keepSideEffects(exprs, chunk, start, ast)
        start = start or 1
        for j = start, #exprs do
            local se = exprs[j]
            -- Avoid the rogue 'nil' expression (nil is usually a literal,
            -- but becomes an expression if a special form
            -- returns 'nil'.)
            if se.type == 'expression' and se[1] ~= 'nil' then
                emit(chunk, ('do local _ = %s end'):format(tostring(se)), ast)
            elseif se.type == 'statement' then
                local code = tostring(se)
                emit(chunk, code:byte() == 40 and ("do end " .. code) or code , ast)
            end
        end
    end

    -- Does some common handling of returns and register
    -- targets for special forms. Also ensures a list expression
    -- has an acceptable number of expressions if opts contains the
    -- "nval" option.
    local function handleCompileOpts(exprs, parent, opts, ast)
        if opts.nval then
            local n = opts.nval
            if n ~= #exprs then
                local len = #exprs
                if len > n then
                    -- Drop extra
                    keepSideEffects(exprs, parent, n + 1, ast)
                    for i = n + 1, len do
                        exprs[i] = nil
                    end
                else
                    -- Pad with nils
                    for i = #exprs + 1, n do
                        exprs[i] = utils.expr('nil', 'literal')
                    end
                end
            end
        end
        if opts.tail then
            emit(parent, ('return %s'):format(exprs1(exprs)), ast)
        end
        if opts.target then
            local result = exprs1(exprs)
            if result == '' then result = 'nil' end
            emit(parent, ('%s = %s'):format(opts.target, result), ast)
        end
        if opts.tail or opts.target then
            -- Prevent statements and expression from being used twice if they
            -- have side-effects. Since if the target or tail options are set,
            -- the expressions are already emitted, we should not return them. This
            -- is fine, as when these options are set, the caller doesn't need the result
            -- anyways.
            exprs = {}
        end
        return exprs
    end

    local function macroexpand(ast, scope, once)
        if not utils.isList(ast) then return ast end -- bail early if not a list form
        local multiSymParts = utils.isMultiSym(ast[1])
        local macro = utils.isSym(ast[1]) and scope.macros[utils.deref(ast[1])]
        if not macro and multiSymParts then
            local inMacroModule
            macro = scope.macros
            for i = 1, #multiSymParts do
                macro = utils.isTable(macro) and macro[multiSymParts[i]]
                if macro then inMacroModule = true end
            end
            assertCompile(not inMacroModule or type(macro) == 'function',
                'macro not found in imported macro module', ast)
        end
        if not macro then return ast end
        local oldScope = scopes.macro
        scopes.macro = scope
        local ok, transformed = pcall(macro, unpack(ast, 2))
        scopes.macro = oldScope
        assertCompile(ok, transformed, ast)
        if once or not transformed then return transformed end -- macroexpand-1
        return macroexpand(transformed, scope)
    end

    -- Compile an AST expression in the scope into parent, a tree
    -- of lines that is eventually compiled into Lua code. Also
    -- returns some information about the evaluation of the compiled expression,
    -- which can be used by the calling function. Macros
    -- are resolved here, as well as special forms in that order.
    -- the 'ast' param is the root AST to compile
    -- the 'scope' param is the scope in which we are compiling
    -- the 'parent' param is the table of lines that we are compiling into.
    -- add lines to parent by appending strings. Add indented blocks by appending
    -- tables of more lines.
    -- the 'opts' param contains info about where the form is being compiled.
    -- Options include:
    --   'target' - mangled name of symbol(s) being compiled to.
    --      Could be one variable, 'a', or a list, like 'a, b, _0_'.
    --   'tail' - boolean indicating tail position if set. If set, form will generate a return
    --   instruction.
    --   'nval' - The number of values to compile to if it is known to be a fixed value.

    -- In Lua, an expression can evaluate to 0 or more values via multiple
    -- returns. In many cases, Lua will drop extra values and convert a 0 value
    -- expression to nil. In other cases, Lua will use all of the values in an
    -- expression, such as in the last argument of a function call. Nval is an
    -- option passed to compile1 to say that the resulting expression should have
    -- at least n values. It lets us generate better code, because if we know we
    -- are only going to use 1 or 2 values from an expression, we can create 1 or 2
    -- locals to store intermediate results rather than turn the expression into a
    -- closure that is called immediately, which we have to do if we don't know.

    local function compile1(ast, scope, parent, opts)
        opts = opts or {}
        local exprs = {}
        -- expand any top-level macros before parsing and emitting Lua
        ast = macroexpand(ast, scope)
        -- Compile the form
        if utils.isList(ast) then -- Function call or special form
            assertCompile(#ast > 0, "expected a function, macro, or special to call", ast)
            -- Test for special form
            local len, first = #ast, ast[1]
            local multiSymParts = utils.isMultiSym(first)
            local special = utils.isSym(first) and scope.specials[utils.deref(first)]
            if special then -- Special form
                exprs = special(ast, scope, parent, opts) or utils.expr('nil', 'literal')
                -- Be very accepting of strings or expression
                -- as well as lists or expressions
                if type(exprs) == 'string' then exprs = utils.expr(exprs, 'expression') end
                if utils.isExpr(exprs) then exprs = {exprs} end
                -- Unless the special form explicitly handles the target, tail, and
                -- nval properties, (indicated via the 'returned' flag), handle
                -- these options.
                if not exprs.returned then
                    exprs = handleCompileOpts(exprs, parent, opts, ast)
                elseif opts.tail or opts.target then
                    exprs = {}
                end
                exprs.returned = true
                return exprs
            elseif multiSymParts and multiSymParts.multiSymMethodCall then
                local tableWithMethod = table.concat({
                        unpack(multiSymParts, 1, #multiSymParts - 1)
                                                     }, '.')
                local methodToCall = multiSymParts[#multiSymParts]
                local newAST = utils.list(utils.sym(':', scope), utils.sym(tableWithMethod, scope),
                                          methodToCall)
                for i = 2, len do
                    newAST[#newAST + 1] = ast[i]
                end
                local compiled = compile1(newAST, scope, parent, opts)
                exprs = compiled
            else -- Function call
                local fargs = {}
                local fcallee = compile1(ast[1], scope, parent, {
                    nval = 1
                })[1]
                assertCompile(fcallee.type ~= 'literal',
                              'cannot call literal value', ast)
                fcallee = tostring(fcallee)
                for i = 2, len do
                    local subexprs = compile1(ast[i], scope, parent, {
                        nval = i ~= len and 1 or nil
                    })
                    fargs[#fargs + 1] = subexprs[1] or utils.expr('nil', 'literal')
                    if i == len then
                        -- Add sub expressions to function args
                        for j = 2, #subexprs do
                            fargs[#fargs + 1] = subexprs[j]
                        end
                    else
                        -- Emit sub expression only for side effects
                        keepSideEffects(subexprs, parent, 2, ast[i])
                    end
                end
                local call = ('%s(%s)'):format(tostring(fcallee), exprs1(fargs))
                exprs = handleCompileOpts({utils.expr(call, 'statement')}, parent, opts, ast)
            end
        elseif utils.isVarg(ast) then
            assertCompile(scope.vararg, "unexpected vararg", ast)
            exprs = handleCompileOpts({utils.expr('...', 'varg')}, parent, opts, ast)
        elseif utils.isSym(ast) then
            local e
            local multiSymParts = utils.isMultiSym(ast)
            assertCompile(not (multiSymParts and multiSymParts.multiSymMethodCall),
                          "multisym method calls may only be in call position", ast)
            -- Handle nil as special symbol - it resolves to the nil literal rather than
            -- being unmangled. Alternatively, we could remove it from the lua keywords table.
            if ast[1] == 'nil' then
                e = utils.expr('nil', 'literal')
            else
                e = symbolToExpression(ast, scope, true)
            end
            exprs = handleCompileOpts({e}, parent, opts, ast)
        elseif type(ast) == 'nil' or type(ast) == 'boolean' then
            exprs = handleCompileOpts({utils.expr(tostring(ast), 'literal')}, parent, opts)
        elseif type(ast) == 'number' then
            local n = ('%.17g'):format(ast)
            exprs = handleCompileOpts({utils.expr(n, 'literal')}, parent, opts)
        elseif type(ast) == 'string' then
            local s = serializeString(ast)
            exprs = handleCompileOpts({utils.expr(s, 'literal')}, parent, opts)
        elseif type(ast) == 'table' then
            local buffer = {}
            for i = 1, #ast do -- Write numeric keyed values.
                local nval = i ~= #ast and 1
                buffer[#buffer + 1] = exprs1(compile1(ast[i], scope,
                                                      parent, {nval = nval}))
            end
            local function writeOtherValues(k)
                if type(k) ~= 'number' or math.floor(k) ~= k or k < 1 or k > #ast then
                    if type(k) == 'string' and utils.isValidLuaIdentifier(k) then
                        return {k, k}
                    else
                        local kstr = '[' .. tostring(compile1(k, scope, parent,
                                                              {nval = 1})[1]) .. ']'
                        return { kstr, k }
                    end
                end
            end
            local keys = utils.kvmap(ast, writeOtherValues)
            table.sort(keys, function (a, b) return a[1] < b[1] end)
            utils.map(keys, function(k)
                    local v = tostring(compile1(ast[k[2]], scope, parent, {nval = 1})[1])
                    return ('%s = %s'):format(k[1], v) end,
                buffer)
            local tbl = '{' .. table.concat(buffer, ', ') ..'}'
            exprs = handleCompileOpts({utils.expr(tbl, 'expression')}, parent, opts, ast)
        else
            assertCompile(false, 'could not compile value of type ' .. type(ast), ast)
        end
        exprs.returned = true
        return exprs
    end

    -- Implements destructuring for forms like let, bindings, etc.
    -- Takes a number of options to control behavior.
    -- var: Whether or not to mark symbols as mutable
    -- declaration: begin each assignment with 'local' in output
    -- nomulti: disallow multisyms in the destructuring. Used for (local) and (global).
    -- noundef: Don't set undefined bindings. (set)
    -- forceglobal: Don't allow local bindings
    local function destructure(to, from, ast, scope, parent, opts)
        opts = opts or {}
        local isvar = opts.isvar
        local declaration = opts.declaration
        local nomulti = opts.nomulti
        local noundef = opts.noundef
        local forceglobal = opts.forceglobal
        local forceset = opts.forceset
        local setter = declaration and "local %s = %s" or "%s = %s"

        local newManglings = {}

        -- Get Lua source for symbol, and check for errors
        local function getname(symbol, up1)
            local raw = symbol[1]
            assertCompile(not (nomulti and utils.isMultiSym(raw)),
                'unexpected multi symbol ' .. raw, up1)
            if declaration then
                return declareLocal(symbol, {var = isvar}, scope,
                                    symbol, newManglings)
            else
                local parts = utils.isMultiSym(raw) or {raw}
                local meta = scope.symmeta[parts[1]]
                if #parts == 1 and not forceset then
                    assertCompile(not(forceglobal and meta),
                        ("global %s conflicts with local"):format(tostring(symbol)), symbol)
                    assertCompile(not (meta and not meta.var),
                        'expected var ' .. raw, symbol)
                    assertCompile(meta or not noundef,
                        'expected local ' .. parts[1], symbol)
                end
                if forceglobal then
                    assertCompile(not scope.symmeta[scope.unmanglings[raw]],
                                  "global " .. raw .. " conflicts with local", symbol)
                    scope.manglings[raw] = globalMangling(raw)
                    scope.unmanglings[globalMangling(raw)] = raw
                    if allowedGlobals then
                        table.insert(allowedGlobals, raw)
                    end
                end

                return symbolToExpression(symbol, scope)[1]
            end
        end

        -- Compile the outer most form. We can generate better Lua in this case.
        local function compileTopTarget(lvalues)
            -- Calculate initial rvalue
            local inits = utils.map(lvalues, function(x)
                                  return scope.manglings[x] and x or 'nil' end)
            local init = table.concat(inits, ', ')
            local lvalue = table.concat(lvalues, ', ')

            local plen = #parent
            local ret = compile1(from, scope, parent, {target = lvalue})
            if declaration then
                if #parent == plen + 1 and parent[#parent].leaf then
                    -- A single leaf emitted means an simple assignment a = x was emitted
                    parent[#parent].leaf = 'local ' .. parent[#parent].leaf
                else
                    table.insert(parent, plen + 1, { leaf = 'local ' .. lvalue ..
                                                         ' = ' .. init, ast = ast})
                end
            end
            return ret
        end

        -- Recursive auxiliary function
        local function destructure1(left, rightexprs, up1, top)
            if utils.isSym(left) and left[1] ~= "nil" then
                checkBindingValid(left, scope, left)
                local lname = getname(left, up1)
                if top then
                    compileTopTarget({lname})
                else
                    emit(parent, setter:format(lname, exprs1(rightexprs)), left)
                end
            elseif utils.isTable(left) then -- table destructuring
                if top then rightexprs = compile1(from, scope, parent) end
                local s = gensym(scope)
                local right = exprs1(rightexprs)
                if right == '' then right = 'nil' end
                emit(parent, ("local %s = %s"):format(s, right), left)
                for k, v in utils.stablepairs(left) do
                    if utils.isSym(left[k]) and left[k][1] == "&" then
                        assertCompile(type(k) == "number" and not left[k+2],
                            "expected rest argument before last parameter", left)
                        local subexpr = utils.expr(('{(table.unpack or unpack)(%s, %s)}')
                                :format(s, k), 'expression')
                        destructure1(left[k+1], {subexpr}, left)
                        return
                    else
                        if utils.isSym(k) and tostring(k) == ":" and utils.isSym(v) then
                            k = tostring(v)
                        end
                        if type(k) ~= "number" then k = serializeString(k) end
                        local subexpr = utils.expr(('%s[%s]'):format(s, k), 'expression')
                        destructure1(v, {subexpr}, left)
                    end
                end
            elseif utils.isList(left) then -- values destructuring
                local leftNames, tables = {}, {}
                for i, name in ipairs(left) do
                    local symname
                    if utils.isSym(name) then -- binding directly to a name
                        symname = getname(name, up1)
                    else -- further destructuring of tables inside values
                        symname = gensym(scope)
                        tables[i] = {name, utils.expr(symname, 'sym')}
                    end
                    table.insert(leftNames, symname)
                end
                if top then
                    compileTopTarget(leftNames)
                else
                    local lvalue = table.concat(leftNames, ', ')
                    emit(parent, setter:format(lvalue, exprs1(rightexprs)), left)
                end
                for _, pair in utils.stablepairs(tables) do -- recurse if left-side tables found
                    destructure1(pair[1], {pair[2]}, left)
                end
            else
                assertCompile(false, ("unable to bind %s %s"):
                                  format(type(left), tostring(left)),
                              type(up1[2]) == "table" and up1[2] or up1)
            end
            if top then return {returned = true} end
        end

        local ret = destructure1(to, nil, ast, true)
        applyManglings(scope, newManglings, ast)
        return ret
    end

    local function requireInclude(ast, scope, parent, opts)
        opts.fallback = function(e)
            return utils.expr(('require(%s)'):format(tostring(e)), 'statement')
        end
        return scopes.global.specials['include'](ast, scope, parent, opts)
    end

    local function compileStream(strm, options)
        local opts = utils.copy(options)
        local oldGlobals = allowedGlobals
        utils.root:setReset()
        allowedGlobals = opts.allowedGlobals
        if opts.indent == nil then opts.indent = '  ' end
        local scope = opts.scope or makeScope(scopes.global)
        if opts.requireAsInclude then scope.specials.require = requireInclude end
        local vals = {}
        for ok, val in parser.parser(strm, opts.filename, opts) do
            if not ok then break end
            vals[#vals + 1] = val
        end
        local chunk = {}
        utils.root.chunk, utils.root.scope, utils.root.options = chunk, scope, opts
        for i = 1, #vals do
            local exprs = compile1(vals[i], scope, chunk, {
                tail = i == #vals,
                nval = i < #vals and 0 or nil
            })
            keepSideEffects(exprs, chunk, nil, vals[i])
        end
        allowedGlobals = oldGlobals
        utils.root.reset()
        return flatten(chunk, opts)
    end

    local function compileString(str, options)
        options = options or {}
        local oldSource = options.source
        options.source = str -- used by fennelfriend
        local ast = compileStream(parser.stringStream(str), options)
        options.source = oldSource
        return ast
    end

    local function compile(ast, options)
        local opts = utils.copy(options)
        local oldGlobals = allowedGlobals
        utils.root:setReset()
        allowedGlobals = opts.allowedGlobals
        if opts.indent == nil then opts.indent = '  ' end
        local chunk = {}
        local scope = opts.scope or makeScope(scopes.global)
        utils.root.chunk, utils.root.scope, utils.root.options = chunk, scope, opts
        if opts.requireAsInclude then scope.specials.require = requireInclude end
        local exprs = compile1(ast, scope, chunk, {tail = true})
        keepSideEffects(exprs, chunk, nil, ast)
        allowedGlobals = oldGlobals
        utils.root.reset()
        return flatten(chunk, opts)
    end

    -- A custom traceback function for Fennel that looks similar to
    -- the Lua's debug.traceback.
    -- Use with xpcall to produce fennel specific stacktraces.
    local function traceback(msg, start)
        local level = start or 2 -- Can be used to skip some frames
        local lines = {}
        if msg then
            if msg:find("^Compile error") or msg:find("^Parse error") then
                -- End users don't want to see compiler stack traces, but when
                -- you're hacking on the compiler, export FENNEL_DEBUG=trace
                if not utils.debugOn("trace") then return msg end
                table.insert(lines, msg)
            else
                local newmsg = msg:gsub('^[^:]*:%d+:%s+', 'runtime error: ')
                table.insert(lines, newmsg)
            end
        end
        table.insert(lines, 'stack traceback:')
        while true do
            local info = debug.getinfo(level, "Sln")
            if not info then break end
            local line
            if info.what == "C" then
                if info.name then
                    line = ('  [C]: in function \'%s\''):format(info.name)
                else
                    line = '  [C]: in ?'
                end
            else
                local remap = fennelSourcemap[info.source]
                if remap and remap[info.currentline] then
                    -- And some global info
                    info.short_src = remap.short_src
                    local mapping = remap[info.currentline]
                    -- Overwrite info with values from the mapping (mapping is now
                    -- just integer, but may eventually be a table)
                    info.currentline = mapping
                end
                if info.what == 'Lua' then
                    local n = info.name and ("'" .. info.name .. "'") or '?'
                    line = ('  %s:%d: in function %s'):format(info.short_src, info.currentline, n)
                elseif info.short_src == '(tail call)' then
                    line = '  (tail call)'
                else
                    line = ('  %s:%d: in main chunk'):format(info.short_src, info.currentline)
                end
            end
            table.insert(lines, line)
            level = level + 1
        end
        return table.concat(lines, '\n')
    end

    -- make a transformer for key / value table pairs, preserving all numeric keys
    local function entryTransform(fk,fv)
        return function(k, v)
            if type(k) == 'number' then
                return k,fv(v)
            else
                return fk(k),fv(v)
            end
        end
    end

    -- consume everything return nothing
    local function no() end

    local function mixedConcat(t, joiner)
        local ret = ""
        local s = ""
        local seen = {}
        for k,v in ipairs(t) do
            table.insert(seen, k)
            ret = ret .. s .. v
            s = joiner
        end
        for k,v in utils.stablepairs(t) do
            if not(seen[k]) then
                ret = ret .. s .. '[' .. k .. ']' .. '=' .. v
                s = joiner
            end
        end
        return ret
    end

    -- expand a quoted form into a data literal, evaluating unquote
    local function doQuote (form, scope, parent, runtime)
        local q = function (x) return doQuote(x, scope, parent, runtime) end
        -- vararg
        if utils.isVarg(form) then
            assertCompile(not runtime, "quoted ... may only be used at compile time", form)
            return "_VARARG"
        -- symbol
        elseif utils.isSym(form) then
            assertCompile(not runtime, "symbols may only be used at compile time", form)
            -- We should be able to use "%q" for this but Lua 5.1 throws an error
            -- when you try to format nil, because it's extremely bad.
            local filename = form.filename and ('%q'):format(form.filename) or "nil"
            if utils.deref(form):find("#$") or utils.deref(form):find("#[:.]") then -- autogensym
                return ("sym('%s', nil, {filename=%s, line=%s})"):
                    format(autogensym(utils.deref(form), scope), filename, form.line or "nil")
            else -- prevent non-gensymmed symbols from being bound as an identifier
                return ("sym('%s', nil, {quoted=true, filename=%s, line=%s})"):
                    format(utils.deref(form), filename, form.line or "nil")
            end
        -- unquote
        elseif(utils.isList(form) and utils.isSym(form[1]) and
               (utils.deref(form[1]) == 'unquote')) then
            local payload = form[2]
            local res = unpack(compile1(payload, scope, parent))
            return res[1]
        -- list
        elseif utils.isList(form) then
            assertCompile(not runtime, "lists may only be used at compile time", form)
            local mapped = utils.kvmap(form, entryTransform(no, q))
            local filename = form.filename and ('%q'):format(form.filename) or "nil"
            -- Constructing a list and then adding file/line data to it triggers a
            -- bug where it changes the value of # for lists that contain nils in
            -- them; constructing the list all in one go with the source data and
            -- contents is how we construct lists in the parser and works around
            -- this problem; allowing # to work in a way that lets us see the nils.
            return ("setmetatable({filename=%s, line=%s, bytestart=%s, %s}" ..
                        ", getmetatable(list()))")
                :format(filename, form.line or "nil", form.bytestart or "nil",
                        mixedConcat(mapped, ", "))
        -- table
        elseif type(form) == 'table' then
            local mapped = utils.kvmap(form, entryTransform(q, q))
            local source = getmetatable(form)
            local filename = source.filename and ('%q'):format(source.filename) or "nil"
            return ("setmetatable({%s}, {filename=%s, line=%s})"):
                format(mixedConcat(mapped, ", "), filename, source and source.line or "nil")
        -- string
        elseif type(form) == 'string' then
            return serializeString(form)
        else
            return tostring(form)
        end
    end
    return {
        -- compiling functions:
        compileString=compileString, compileStream=compileStream,
        compile=compile, compile1=compile1, emit=emit, destructure=destructure,

        -- AST functions:
        gensym=gensym, autogensym=autogensym, doQuote=doQuote,
        macroexpand=macroexpand, globalUnmangling=globalUnmangling,
        applyManglings=applyManglings, globalMangling=globalMangling,

        -- scope functions:
        makeScope=makeScope, keepSideEffects=keepSideEffects,
        declareLocal=declareLocal, symbolToExpression=symbolToExpression,

        -- general functions:
        assert=assertCompile, metadata=makeMetadata(), traceback=traceback,
        scopes=scopes,
    }
end)()

--
-- Specials and macros
--

local specials = (function()
    local SPECIALS = compiler.scopes.global.specials

    -- Convert a fennel environment table to a Lua environment table.
    -- This means automatically unmangling globals when getting a value,
    -- and mangling values when setting a value. This means the original env
    -- will see its values updated as expected, regardless of mangling rules.
    local function wrapEnv(env)
        return setmetatable({}, {
            __index = function(_, key)
                if type(key) == 'string' then
                    key = compiler.globalUnmangling(key)
                end
                return env[key]
            end,
            __newindex = function(_, key, value)
                if type(key) == 'string' then
                    key = compiler.globalMangling(key)
                end
                env[key] = value
            end,
            -- checking the __pairs metamethod won't work automatically in Lua 5.1
            -- sadly, but it's important for 5.2+ and can be done manually in 5.1
            __pairs = function()
                local function putenv(k, v)
                    return type(k) == 'string' and compiler.globalUnmangling(k) or k, v
                end
                local pt = utils.kvmap(env, putenv)
                return next, pt, nil
            end,
        })
    end

    local function currentGlobalNames(env)
        return utils.kvmap(env or _G, compiler.globalUnmangling)
    end

    -- Load code with an environment in all recent Lua versions
    local function loadCode(code, environment, filename)
        environment = environment or _ENV or _G
        if setfenv and loadstring then
            local f = assert(loadstring(code, filename))
            setfenv(f, environment)
            return f
        else
            return assert(load(code, filename, "t", environment))
        end
    end

    -- Return a docstring
    local doc = function(tgt, name)
        if(not tgt) then return name .. " not found" end
        local docstring = (compiler.metadata:get(tgt, 'fnl/docstring') or
                               '#<undocumented>'):gsub('\n$', ''):gsub('\n', '\n  ')
        if type(tgt) == "function" then
            local arglist = table.concat(compiler.metadata:get(tgt, 'fnl/arglist') or
                                             {'#<unknown-arguments>'}, ' ')
            return string.format("(%s%s%s)\n  %s", name, #arglist > 0 and ' ' or '',
                                 arglist, docstring)
        else
            return string.format("%s\n  %s", name, docstring)
        end
    end

    local function docSpecial(name, arglist, docstring)
        compiler.metadata[SPECIALS[name]] =
            { ["fnl/docstring"] = docstring, ["fnl/arglist"] = arglist }
    end

<<<<<<< HEAD
    -- Compile a list of forms for side effects
    local function compileDo(ast, scope, parent, start)
        start = start or 2
        local len = #ast
        local subScope = compiler.makeScope(scope)
        for i = start, len do
            compiler.compile1(ast[i], subScope, parent, {
                nval = 0
            })
=======
        local plen, plast = #parent, parent[#parent]
        local ret = compile1(from, scope, parent, {target = lvalue})
        if declaration then
            -- A single leaf emitted at the end of the parent chunk means a
            -- simple assignment a = x was emitted, and we can just splice
            -- "local " onto the front of it. However, we can't just check based
            -- on plen, because some forms (such as include) insert new chunks
            -- at the top of the parent chunk rather than just at the end; this
            -- loop checks for this occurance and updates plen to be the index
            -- of the last thing in the parent before compiling the new value.
            for pi = plen, #parent do
                if parent[pi] == plast then plen = pi end
            end
            if #parent == plen + 1 and parent[#parent].leaf then
                parent[#parent].leaf = 'local ' .. parent[#parent].leaf
            else
                table.insert(parent, plen + 1, { leaf = 'local ' .. lvalue ..
                                                     ' = ' .. init, ast = ast})
            end
>>>>>>> e9eda9c4
        end
    end

    -- Implements a do statement, starting at the 'start' element. By default, start is 2.
    local function doImpl(ast, scope, parent, opts, start, chunk, subScope, preSyms)
        start = start or 2
        subScope = subScope or compiler.makeScope(scope)
        chunk = chunk or {}
        local len = #ast
        local outerTarget = opts.target
        local outerTail = opts.tail
        local retexprs = {returned = true}

        -- See if we need special handling to get the return values
        -- of the do block
        if not outerTarget and opts.nval ~= 0 and not outerTail then
            if opts.nval then
                -- Generate a local target
                local syms = {}
                for i = 1, opts.nval do
                    local s = preSyms and preSyms[i] or compiler.gensym(scope)
                    syms[i] = s
                    retexprs[i] = utils.expr(s, 'sym')
                end
                outerTarget = table.concat(syms, ', ')
                compiler.emit(parent, ('local %s'):format(outerTarget), ast)
                compiler.emit(parent, 'do', ast)
            else
                -- We will use an IIFE for the do
                local fname = compiler.gensym(scope)
                local fargs = scope.vararg and '...' or ''
                compiler.emit(parent, ('local function %s(%s)'):format(fname, fargs), ast)
                retexprs = utils.expr(fname .. '(' .. fargs .. ')', 'statement')
                outerTail = true
                outerTarget = nil
            end
        else
            compiler.emit(parent, 'do', ast)
        end
        -- Compile the body
        if start > len then
            -- In the unlikely case we do a do with no arguments.
            compiler.compile1(nil, subScope, chunk, {
                tail = outerTail,
                target = outerTarget
            })
            -- There will be no side effects
        else
            for i = start, len do
                local subopts = {
                    nval = i ~= len and 0 or opts.nval,
                    tail = i == len and outerTail or nil,
                    target = i == len and outerTarget or nil
                }
                utils.propagateOptions(opts, subopts)
                local subexprs = compiler.compile1(ast[i], subScope, chunk, subopts)
                if i ~= len then
                    compiler.keepSideEffects(subexprs, parent, nil, ast[i])
                end
            end
        end
        compiler.emit(parent, chunk, ast)
        compiler.emit(parent, 'end', ast)
        return retexprs
    end

    SPECIALS["do"] = doImpl
    docSpecial("do", {"..."}, "Evaluate multiple forms; return last value.")

    -- Unlike most expressions and specials, 'values' resolves with multiple
    -- values, one for each argument, allowing multiple return values. The last
    -- expression can return multiple arguments as well, allowing for more than
    -- the number of expected arguments.
    SPECIALS["values"] = function(ast, scope, parent)
        local len = #ast
        local exprs = {}
        for i = 2, len do
            local subexprs = compiler.compile1(ast[i], scope, parent, {
                nval = (i ~= len) and 1
            })
            exprs[#exprs + 1] = subexprs[1]
            if i == len then
                for j = 2, #subexprs do
                    exprs[#exprs + 1] = subexprs[j]
                end
            end
        end
        return exprs
    end
    docSpecial("values", {"..."},
               "Return multiple values from a function.  Must be in tail position.")

    -- The fn special declares a function. Syntax is similar to other lisps;
    -- (fn optional-name [arg ...] (body))
    -- Further decoration such as docstrings, meta info, and multibody functions a possibility.
    SPECIALS["fn"] = function(ast, scope, parent)
        local fScope = compiler.makeScope(scope)
        local fChunk = {}
        local index = 2
        local fnName = utils.isSym(ast[index])
        local isLocalFn
        local docstring
        fScope.vararg = false
        local multi = fnName and utils.isMultiSym(fnName[1])
        compiler.assert(not multi or not multi.multiSymMethodCall,
                      "unexpected multi symbol " .. tostring(fnName), ast[index])
        if fnName and fnName[1] ~= 'nil' then
            isLocalFn = not multi
            if isLocalFn then
                fnName = compiler.declareLocal(fnName, {}, scope, ast)
            else
                fnName = compiler.symbolToExpression(fnName, scope)[1]
            end
            index = index + 1
        else
            isLocalFn = true
            fnName = compiler.gensym(scope)
        end
        local argList = compiler.assert(utils.isTable(ast[index]),
                                      "expected parameters",
                                      type(ast[index]) == "table" and ast[index] or ast)
        local function getArgName(i, name)
            if utils.isVarg(name) then
                compiler.assert(i == #argList, "expected vararg as last parameter", ast[2])
                fScope.vararg = true
                return "..."
            elseif(utils.isSym(name) and utils.deref(name) ~= "nil"
                   and not utils.isMultiSym(utils.deref(name))) then
                return compiler.declareLocal(name, {}, fScope, ast)
            elseif utils.isTable(name) then
                local raw = utils.sym(compiler.gensym(scope))
                local declared = compiler.declareLocal(raw, {}, fScope, ast)
                compiler.destructure(name, raw, ast, fScope, fChunk,
                                     { declaration = true, nomulti = true })
                return declared
            else
                compiler.assert(false, ("expected symbol for function parameter: %s"):
                                  format(tostring(name)), ast[2])
            end
        end
        local argNameList = utils.kvmap(argList, getArgName)
        if type(ast[index + 1]) == 'string' and index + 1 < #ast then
            index = index + 1
            docstring = ast[index]
        end
        for i = index + 1, #ast do
            compiler.compile1(ast[i], fScope, fChunk, {
                tail = i == #ast,
                nval = i ~= #ast and 0 or nil,
            })
        end
        if isLocalFn then
            compiler.emit(parent, ('local function %s(%s)')
                     :format(fnName, table.concat(argNameList, ', ')), ast)
        else
            compiler.emit(parent, ('%s = function(%s)')
                     :format(fnName, table.concat(argNameList, ', ')), ast)
        end

        compiler.emit(parent, fChunk, ast)
        compiler.emit(parent, 'end', ast)

        if utils.root.options.useMetadata then
            local args = utils.map(argList, function(v)
                -- TODO: show destructured args properly instead of replacing
                return utils.isTable(v) and '"#<table>"' or string.format('"%s"', tostring(v))
            end)

            local metaFields = {
                '"fnl/arglist"', '{' .. table.concat(args, ', ') .. '}',
            }
            if docstring then
                table.insert(metaFields, '"fnl/docstring"')
                table.insert(metaFields, '"' .. docstring:gsub('%s+$', '')
                                 :gsub('\\', '\\\\'):gsub('\n', '\\n')
                                 :gsub('"', '\\"') .. '"')
            end
            local metaStr = ('require("%s").metadata'):
                format(utils.root.options.moduleName or "fennel")
            compiler.emit(parent, string.format('pcall(function() %s:setall(%s, %s) end)',
                                       metaStr, fnName, table.concat(metaFields, ', ')))
        end

        return utils.expr(fnName, 'sym')
    end
    docSpecial("fn", {"name?", "args", "docstring?", "..."},
               "Function syntax. May optionally include a name and docstring."
                   .."\nIf a name is provided, the function will be bound in the current scope."
                   .."\nWhen called with the wrong number of args, excess args will be discarded"
                   .."\nand lacking args will be nil, use lambda for arity-checked functions.")

    -- (lua "print('hello!')") -> prints hello, evaluates to nil
    -- (lua "print 'hello!'" "10") -> prints hello, evaluates to the number 10
    -- (lua nil "{1,2,3}") -> Evaluates to a table literal
    SPECIALS['lua'] = function(ast, _, parent)
        compiler.assert(#ast == 2 or #ast == 3, "expected 1 or 2 arguments", ast)
        if ast[2] ~= nil then
            table.insert(parent, {leaf = tostring(ast[2]), ast = ast})
        end
        if #ast == 3 then
            return tostring(ast[3])
        end
    end

    SPECIALS['doc'] = function(ast, scope, parent)
        assert(utils.root.options.useMetadata, "can't look up doc with metadata disabled.")
        compiler.assert(#ast == 2, "expected one argument", ast)

        local target = utils.deref(ast[2])
        local specialOrMacro = scope.specials[target] or scope.macros[target]
        if specialOrMacro then
            return ("print([[%s]])"):format(doc(specialOrMacro, target))
        else
            local value = tostring(compiler.compile1(ast[2], scope, parent, {nval = 1})[1])
            -- need to require here since the metadata is stored in the module
            -- and we need to make sure we look it up in the same module it was
            -- declared from.
            return ("print(require('%s').doc(%s, '%s'))")
                :format(utils.root.options.moduleName or "fennel", value, tostring(ast[2]))
        end
    end
    docSpecial("doc", {"x"},
               "Print the docstring and arglist for a function, macro, or special form.")

    -- Table lookup
    SPECIALS["."] = function(ast, scope, parent)
        local len = #ast
        compiler.assert(len > 1, "expected table argument", ast)
        local lhs = compiler.compile1(ast[2], scope, parent, {nval = 1})
        if len == 2 then
            return tostring(lhs[1])
        else
            local indices = {}
            for i = 3, len do
                local index = ast[i]
                if type(index) == 'string' and utils.isValidLuaIdentifier(index) then
                    table.insert(indices, '.' .. index)
                else
                    index = compiler.compile1(index, scope, parent, {nval = 1})[1]
                    table.insert(indices, '[' .. tostring(index) .. ']')
                end
            end
            -- extra parens are needed for table literals
            if utils.isTable(ast[2]) then
                return '(' .. tostring(lhs[1]) .. ')' .. table.concat(indices)
            else
                return tostring(lhs[1]) .. table.concat(indices)
            end
        end
    end
    docSpecial(".", {"tbl", "key1", "..."},
               "Look up key1 in tbl table. If more args are provided, do a nested lookup.")

    SPECIALS["global"] = function(ast, scope, parent)
        compiler.assert(#ast == 3, "expected name and value", ast)
        compiler.destructure(ast[2], ast[3], ast, scope, parent, {
            nomulti = true,
            forceglobal = true
        })
    end
    docSpecial("global", {"name", "val"}, "Set name as a global with val.")

    SPECIALS["set"] = function(ast, scope, parent)
        compiler.assert(#ast == 3, "expected name and value", ast)
        compiler.destructure(ast[2], ast[3], ast, scope, parent, {
            noundef = true
        })
    end
    docSpecial("set", {"name", "val"},
               "Set a local variable to a new value. Only works on locals using var.")

    SPECIALS["set-forcibly!"] = function(ast, scope, parent)
        compiler.assert(#ast == 3, "expected name and value", ast)
        compiler.destructure(ast[2], ast[3], ast, scope, parent, {
            forceset = true
        })
    end

    SPECIALS["local"] = function(ast, scope, parent)
        compiler.assert(#ast == 3, "expected name and value", ast)
        compiler.destructure(ast[2], ast[3], ast, scope, parent, {
            declaration = true,
            nomulti = true
        })
    end
    docSpecial("local", {"name", "val"},
               "Introduce new top-level immutable local.")

    SPECIALS["var"] = function(ast, scope, parent)
        compiler.assert(#ast == 3, "expected name and value", ast)
        compiler.destructure(ast[2], ast[3], ast, scope, parent, {
                                 declaration = true, nomulti = true, isvar = true })
    end
    docSpecial("var", {"name", "val"},
               "Introduce new mutable local.")

    SPECIALS["let"] = function(ast, scope, parent, opts)
        local bindings = ast[2]
        compiler.assert(utils.isList(bindings) or utils.isTable(bindings),
                      "expected binding table", ast)
        compiler.assert(#bindings % 2 == 0,
                      "expected even number of name/value bindings", ast[2])
        compiler.assert(#ast >= 3, "expected body expression", ast[1])
        -- we have to gensym the binding for the let body's return value before
        -- compiling the binding vector, otherwise there's a possibility to conflict
        local preSyms = {}
        for _ = 1, (opts.nval or 0) do table.insert(preSyms, compiler.gensym(scope)) end
        local subScope = compiler.makeScope(scope)
        local subChunk = {}
        for i = 1, #bindings, 2 do
            compiler.destructure(bindings[i], bindings[i + 1], ast, subScope, subChunk, {
                                     declaration = true, nomulti = true })
        end
        return doImpl(ast, scope, parent, opts, 3, subChunk, subScope, preSyms)
    end
    docSpecial("let", {"[name1 val1 ... nameN valN]", "..."},
               "Introduces a new scope in which a given set of local bindings are used.")

    -- For setting items in a table
    SPECIALS["tset"] = function(ast, scope, parent)
        compiler.assert(#ast > 3, ("expected table, key, and value arguments"), ast)
        local root = compiler.compile1(ast[2], scope, parent, {nval = 1})[1]
        local keys = {}
        for i = 3, #ast - 1 do
            local key = compiler.compile1(ast[i], scope, parent, {nval = 1})[1]
            keys[#keys + 1] = tostring(key)
        end
        local value = compiler.compile1(ast[#ast], scope, parent, {nval = 1})[1]
        local rootstr = tostring(root)
        -- Prefix 'do end ' so parens are not ambiguous (grouping or function call?)
        local fmtstr = (rootstr:match("^{")) and "do end (%s)[%s] = %s" or "%s[%s] = %s"
        compiler.emit(parent, fmtstr:format(tostring(root),
                                   table.concat(keys, ']['),
                                   tostring(value)), ast)
    end
    docSpecial("tset", {"tbl", "key1", "...", "keyN", "val"},
               "Set the value of a table field. Can take additional keys to set"
            .. "nested values,\nbut all parents must contain an existing table.")

    -- The if special form behaves like the cond form in
    -- many languages
    SPECIALS["if"] = function(ast, scope, parent, opts)
        local doScope = compiler.makeScope(scope)
        local branches = {}
        local elseBranch = nil

        -- Calculate some external stuff. Optimizes for tail calls and what not
        local wrapper, innerTail, innerTarget, targetExprs
        if opts.tail or opts.target or opts.nval then
            if opts.nval and opts.nval ~= 0 and not opts.target then
                -- We need to create a target
                targetExprs = {}
                local accum = {}
                for i = 1, opts.nval do
                    local s = compiler.gensym(scope)
                    accum[i] = s
                    targetExprs[i] = utils.expr(s, 'sym')
                end
                wrapper = 'target'
                innerTail = opts.tail
                innerTarget = table.concat(accum, ', ')
            else
                wrapper = 'none'
                innerTail = opts.tail
                innerTarget = opts.target
            end
        else
            wrapper = 'iife'
            innerTail = true
            innerTarget = nil
        end

        -- Compile bodies and conditions
        local bodyOpts = {
            tail = innerTail,
            target = innerTarget,
            nval = opts.nval
        }
        local function compileBody(i)
            local chunk = {}
            local cscope = compiler.makeScope(doScope)
            compiler.keepSideEffects(compiler.compile1(ast[i], cscope, chunk, bodyOpts),
            chunk, nil, ast[i])
            return {
                chunk = chunk,
                scope = cscope
            }
        end
        for i = 2, #ast - 1, 2 do
            local condchunk = {}
            local res = compiler.compile1(ast[i], doScope, condchunk, {nval = 1})
            local cond = res[1]
            local branch = compileBody(i + 1)
            branch.cond = cond
            branch.condchunk = condchunk
            branch.nested = i ~= 2 and next(condchunk, nil) == nil
            table.insert(branches, branch)
        end
        local hasElse = #ast > 3 and #ast % 2 == 0
        if hasElse then elseBranch = compileBody(#ast) end

        -- Emit code
        local s = compiler.gensym(scope)
        local buffer = {}
        local lastBuffer = buffer
        for i = 1, #branches do
            local branch = branches[i]
            local fstr = not branch.nested and 'if %s then' or 'elseif %s then'
            local cond = tostring(branch.cond)
            local condLine = (cond == "true" and branch.nested and i == #branches)
                and "else"
                or fstr:format(cond)
            if branch.nested then
                compiler.emit(lastBuffer, branch.condchunk, ast)
            else
                for _, v in ipairs(branch.condchunk) do compiler.emit(lastBuffer, v, ast) end
            end
            compiler.emit(lastBuffer, condLine, ast)
            compiler.emit(lastBuffer, branch.chunk, ast)
            if i == #branches then
                if hasElse then
                    compiler.emit(lastBuffer, 'else', ast)
                    compiler.emit(lastBuffer, elseBranch.chunk, ast)
                -- TODO: Consolidate use of condLine ~= "else" with hasElse
                elseif(innerTarget and condLine ~= 'else') then
                    compiler.emit(lastBuffer, 'else', ast)
                    compiler.emit(lastBuffer, ("%s = nil"):format(innerTarget), ast)
                end
                compiler.emit(lastBuffer, 'end', ast)
            elseif not branches[i + 1].nested then
                compiler.emit(lastBuffer, 'else', ast)
                local nextBuffer = {}
                compiler.emit(lastBuffer, nextBuffer, ast)
                compiler.emit(lastBuffer, 'end', ast)
                lastBuffer = nextBuffer
            end
        end

        if wrapper == 'iife' then
            local iifeargs = scope.vararg and '...' or ''
            compiler.emit(parent, ('local function %s(%s)'):format(tostring(s), iifeargs), ast)
            compiler.emit(parent, buffer, ast)
            compiler.emit(parent, 'end', ast)
            return utils.expr(('%s(%s)'):format(tostring(s), iifeargs), 'statement')
        elseif wrapper == 'none' then
            -- Splice result right into code
            for i = 1, #buffer do
                compiler.emit(parent, buffer[i], ast)
            end
            return {returned = true}
        else -- wrapper == 'target'
            compiler.emit(parent, ('local %s'):format(innerTarget), ast)
            for i = 1, #buffer do
                compiler.emit(parent, buffer[i], ast)
            end
            return targetExprs
        end
    end
    docSpecial("if", {"cond1", "body1", "...", "condN", "bodyN"},
               "Conditional form.\n" ..
                   "Takes any number of condition/body pairs and evaluates the first body where"
                   .. "\nthe condition evaluates to truthy. Similar to cond in other lisps.")

    -- (each [k v (pairs t)] body...) => []
    SPECIALS["each"] = function(ast, scope, parent)
        local binding = compiler.assert(utils.isTable(ast[2]), "expected binding table", ast)
        compiler.assert(#ast >= 3, "expected body expression", ast[1])
        local iter = table.remove(binding, #binding) -- last item is iterator call
        local destructures = {}
        local newManglings = {}
        local subScope = compiler.makeScope(scope)
        local function destructureBinding(v)
            if utils.isSym(v) then
                return compiler.declareLocal(v, {}, subScope, ast, newManglings)
            else
                local raw = utils.sym(compiler.gensym(subScope))
                destructures[raw] = v
                return compiler.declareLocal(raw, {}, subScope, ast)
            end
        end
        local bindVars = utils.map(binding, destructureBinding)
        local vals = compiler.compile1(iter, subScope, parent)
        local valNames = utils.map(vals, tostring)

        compiler.emit(parent, ('for %s in %s do'):format(table.concat(bindVars, ', '),
                                                table.concat(valNames, ", ")), ast)
        local chunk = {}
        for raw, args in utils.stablepairs(destructures) do
            compiler.destructure(args, raw, ast, subScope, chunk,
                                 { declaration = true, nomulti = true })
        end
        compiler.applyManglings(subScope, newManglings, ast)
        compileDo(ast, subScope, chunk, 3)
        compiler.emit(parent, chunk, ast)
        compiler.emit(parent, 'end', ast)
    end
    docSpecial("each", {"[key value (iterator)]", "..."},
               "Runs the body once for each set of values provided by the given iterator."
               .."\nMost commonly used with ipairs for sequential tables or pairs for"
                   .." undefined\norder, but can be used with any iterator.")

    -- (while condition body...) => []
    SPECIALS["while"] = function(ast, scope, parent)
        local len1 = #parent
        local condition = compiler.compile1(ast[2], scope, parent, {nval = 1})[1]
        local len2 = #parent
        local subChunk = {}
        if len1 ~= len2 then
            -- Compound condition
            -- Move new compilation to subchunk
            for i = len1 + 1, len2 do
                subChunk[#subChunk + 1] = parent[i]
                parent[i] = nil
            end
            compiler.emit(parent, 'while true do', ast)
            compiler.emit(subChunk, ('if not %s then break end'):format(condition[1]), ast)
        else
            -- Simple condition
            compiler.emit(parent, 'while ' .. tostring(condition) .. ' do', ast)
        end
        compileDo(ast, compiler.makeScope(scope), subChunk, 3)
        compiler.emit(parent, subChunk, ast)
        compiler.emit(parent, 'end', ast)
    end
    docSpecial("while", {"condition", "..."},
               "The classic while loop. Evaluates body until a condition is non-truthy.")

    SPECIALS["for"] = function(ast, scope, parent)
        local ranges = compiler.assert(utils.isTable(ast[2]), "expected binding table", ast)
        local bindingSym = table.remove(ast[2], 1)
        local subScope = compiler.makeScope(scope)
        compiler.assert(utils.isSym(bindingSym),
                      ("unable to bind %s %s"):
                          format(type(bindingSym), tostring(bindingSym)), ast[2])
        compiler.assert(#ast >= 3, "expected body expression", ast[1])
        local rangeArgs = {}
        for i = 1, math.min(#ranges, 3) do
            rangeArgs[i] = tostring(compiler.compile1(ranges[i], subScope, parent, {nval = 1})[1])
        end
        compiler.emit(parent, ('for %s = %s do'):format(
                 compiler.declareLocal(bindingSym, {}, subScope, ast),
                 table.concat(rangeArgs, ', ')), ast)
        local chunk = {}
        compileDo(ast, subScope, chunk, 3)
        compiler.emit(parent, chunk, ast)
        compiler.emit(parent, 'end', ast)
    end
    docSpecial("for", {"[index start stop step?]", "..."}, "Numeric loop construct." ..
                   "\nEvaluates body once for each value between start and stop (inclusive).")

    -- For statements and expressions, put the value in a local to avoid
    -- double-evaluating it.
    local function once(val, ast, scope, parent)
        if val.type == 'statement' or val.type == 'expression' then
            local s = compiler.gensym(scope)
            compiler.emit(parent, ('local %s = %s'):format(s, tostring(val)), ast)
            return utils.expr(s, 'sym')
        else
            return val
        end
    end
<<<<<<< HEAD
=======
    emit(parent, '-- ' .. table.concat(els, ' '), ast)
end
docSpecial("comment", {"..."}, "Comment which will be emitted in Lua output.")

SPECIALS["hashfn"] = function(ast, scope, parent)
    assertCompile(#ast == 2, "expected one argument", ast)
    local fScope = makeScope(scope)
    local fChunk = {}
    local name = gensym(scope)
    local symbol = sym(name)
    declareLocal(symbol, {}, scope, ast)
    fScope.vararg = false
    fScope.hashfn = true
    local args = {}
    for i = 1, 9 do args[i] = declareLocal(sym('$' .. i), {}, fScope, ast) end
    -- recursively walk the AST, transforming $... into ...
    walkTree(ast[2], function(idx, node, parentNode)
        if isSym(node) and deref(node) == '$...' then
            parentNode[idx] = VARARG
            fScope.vararg = true
        else -- truthy return value determines whether to traverse children
            return isList(node) or isTable(node)
        end
    end)
    -- Compile body
    compile1(ast[2], fScope, fChunk, {tail = true})
    local maxUsed = 0
    for i = 1, 9 do if fScope.symmeta['$' .. i].used then maxUsed = i end end
    if fScope.vararg then
        assertCompile(maxUsed == 0, '$ and $... in hashfn are mutually exclusive', ast)
        args = {deref(VARARG)}
        maxUsed = 1
    end
    local argStr = table.concat(args, ', ', 1, maxUsed)
    emit(parent, ('local function %s(%s)'):format(name, argStr), ast)
    emit(parent, fChunk, ast)
    emit(parent, 'end', ast)
    return expr(name, 'sym')
end
docSpecial("hashfn", {"..."}, "Function literal shorthand; args are either $... OR $1, $2, etc.")
>>>>>>> e9eda9c4

    SPECIALS[":"] = function(ast, scope, parent)
        compiler.assert(#ast >= 3, "expected at least 2 arguments", ast)
        -- Compile object
        local objectexpr = compiler.compile1(ast[2], scope, parent, {nval = 1})[1]
        -- Compile method selector
        local methodstring
        local methodident = false
        if type(ast[3]) == 'string' and utils.isValidLuaIdentifier(ast[3]) then
            methodident = true
            methodstring = ast[3]
        else
            methodstring = tostring(compiler.compile1(ast[3], scope, parent, {nval = 1})[1])
            objectexpr = once(objectexpr, ast[2], scope, parent)
        end
        -- Compile arguments
        local args = {}
        for i = 4, #ast do
            local subexprs = compiler.compile1(ast[i], scope, parent, {
                nval = i ~= #ast and 1 or nil
            })
            utils.map(subexprs, tostring, args)
        end
        local fstring
        if not methodident then
            -- Make object first argument
            table.insert(args, 1, tostring(objectexpr))
            fstring = objectexpr.type == 'sym'
                and '%s[%s](%s)'
                or '(%s)[%s](%s)'
        elseif(objectexpr.type == 'literal' or objectexpr.type == 'expression') then
            fstring = '(%s):%s(%s)'
        else
            fstring = '%s:%s(%s)'
        end
        return utils.expr(fstring:format(
            tostring(objectexpr),
            methodstring,
            table.concat(args, ', ')), 'statement')
    end
    docSpecial(":", {"tbl", "method-name", "..."},
               "Call the named method on tbl with the provided args."..
               "\nMethod name doesn\"t have to be known at compile-time; if it is, use"
                   .."\n(tbl:method-name ...) instead.")

    SPECIALS["comment"] = function(ast, _, parent)
        local els = {}
        for i = 2, #ast do
            els[#els + 1] = tostring(ast[i]):gsub('\n', ' ')
        end
        compiler.emit(parent, '-- ' .. table.concat(els, ' '), ast)
    end
    docSpecial("comment", {"..."}, "Comment which will be emitted in Lua output.")

    SPECIALS["hashfn"] = function(ast, scope, parent)
        compiler.assert(#ast == 2, "expected one argument", ast)
        local fScope = compiler.makeScope(scope)
        local fChunk = {}
        local name = compiler.gensym(scope)
        local symbol = utils.sym(name)
        compiler.declareLocal(symbol, {}, scope, ast)
        fScope.vararg = false
        fScope.hashfn = true
        local args = {}
        for i = 1, 9 do args[i] = compiler.declareLocal(utils.sym('$' .. i), {}, fScope, ast) end
        -- Compile body
        compiler.compile1(ast[2], fScope, fChunk, {tail = true})
        local maxUsed = 0
        for i = 1, 9 do if fScope.symmeta['$' .. i].used then maxUsed = i end end
        local argStr = table.concat(args, ', ', 1, maxUsed)
        compiler.emit(parent, ('local function %s(%s)'):format(name, argStr), ast)
        compiler.emit(parent, fChunk, ast)
        compiler.emit(parent, 'end', ast)
        return utils.expr(name, 'sym')
    end
    docSpecial("hashfn", {"..."}, "Function literal shorthand; args are $1, $2, etc.")

    local function defineArithmeticSpecial(name, zeroArity, unaryPrefix, luaName)
        local paddedOp = ' ' .. (luaName or name) .. ' '
        SPECIALS[name] = function(ast, scope, parent)
            local len = #ast
            if len == 1 then
                compiler.assert(zeroArity ~= nil, 'Expected more than 0 arguments', ast)
                return utils.expr(zeroArity, 'literal')
            else
                local operands = {}
                for i = 2, len do
                    local subexprs = compiler.compile1(ast[i], scope, parent, {
                        nval = (i == 1 and 1 or nil)
                    })
                    utils.map(subexprs, tostring, operands)
                end
                if #operands == 1 then
                    if unaryPrefix then
                        return '(' .. unaryPrefix .. paddedOp .. operands[1] .. ')'
                    else
                        return operands[1]
                    end
                else
                    return '(' .. table.concat(operands, paddedOp) .. ')'
                end
            end
        end
        docSpecial(name, {"a", "b", "..."},
                   "Arithmetic operator; works the same as Lua but accepts more arguments.")
    end

    defineArithmeticSpecial('+', '0')
    defineArithmeticSpecial('..', "''")
    defineArithmeticSpecial('^')
    defineArithmeticSpecial('-', nil, '')
    defineArithmeticSpecial('*', '1')
    defineArithmeticSpecial('%')
    defineArithmeticSpecial('/', nil, '1')
    defineArithmeticSpecial('//', nil, '1')

    defineArithmeticSpecial("lshift", nil, "1", "<<")
    defineArithmeticSpecial("rshift", nil, "1", ">>")
    defineArithmeticSpecial("band", "0", "0", "&")
    defineArithmeticSpecial("bor", "0", "0", "|")
    defineArithmeticSpecial("bxor", "0", "0", "~")

    docSpecial("lshift", {"x", "n"},
               "Bitwise logical left shift of x by n bits; only works in Lua 5.3+.")
    docSpecial("rshift", {"x", "n"},
               "Bitwise logical right shift of x by n bits; only works in Lua 5.3+.")
    docSpecial("band", {"x1", "x2"}, "Bitwise AND of arguments; only works in Lua 5.3+.")
    docSpecial("bor", {"x1", "x2"}, "Bitwise OR of arguments; only works in Lua 5.3+.")
    docSpecial("bxor", {"x1", "x2"}, "Bitwise XOR of arguments; only works in Lua 5.3+.")

    defineArithmeticSpecial('or', 'false')
    defineArithmeticSpecial('and', 'true')

    docSpecial("and", {"a", "b", "..."},
               "Boolean operator; works the same as Lua but accepts more arguments.")
    docSpecial("or", {"a", "b", "..."},
               "Boolean operator; works the same as Lua but accepts more arguments.")
    docSpecial("..", {"a", "b", "..."},
               "String concatenation operator; works the same as Lua but accepts more arguments.")

    local function defineComparatorSpecial(name, realop, chainOp)
        local op = realop or name
        SPECIALS[name] = function(ast, scope, parent)
            local len = #ast
            compiler.assert(len > 2, "expected at least two arguments", ast)
            local lhs = compiler.compile1(ast[2], scope, parent, {nval = 1})[1]
            local lastval = compiler.compile1(ast[3], scope, parent, {nval = 1})[1]
            -- avoid double-eval by introducing locals for possible side-effects
            if len > 3 then lastval = once(lastval, ast[3], scope, parent) end
            local out = ('(%s %s %s)'):
                format(tostring(lhs), op, tostring(lastval))
            if len > 3 then
                for i = 4, len do -- variadic comparison
                    local nextval = once(compiler.compile1(ast[i], scope, parent, {nval = 1})[1],
                                         ast[i], scope, parent)
                    out = (out .. " %s (%s %s %s)"):
                        format(chainOp or 'and', tostring(lastval), op, tostring(nextval))
                    lastval = nextval
                end
                out = '(' .. out .. ')'
            end
            return out
        end
        docSpecial(name, {"a", "b", "..."},
                   "Comparison operator; works the same as Lua but accepts more arguments.")
    end

    defineComparatorSpecial('>')
    defineComparatorSpecial('<')
    defineComparatorSpecial('>=')
    defineComparatorSpecial('<=')
    defineComparatorSpecial('=', '==')
    defineComparatorSpecial('not=', '~=', 'or')
    SPECIALS["~="] = SPECIALS["not="] -- backwards-compatibility alias

    local function defineUnarySpecial(op, realop)
        SPECIALS[op] = function(ast, scope, parent)
            compiler.assert(#ast == 2, 'expected one argument', ast)
            local tail = compiler.compile1(ast[2], scope, parent, {nval = 1})
            return (realop or op) .. tostring(tail[1])
        end
    end

    defineUnarySpecial("not", "not ")
    docSpecial("not", {"x"}, "Logical operator; works the same as Lua.")

    defineUnarySpecial("bnot", "~")
    docSpecial("bnot", {"x"}, "Bitwise negation; only works in Lua 5.3+.")

    defineUnarySpecial("length", "#")
    docSpecial("length", {"x"}, "Returns the length of a table or string.")
    SPECIALS["#"] = SPECIALS["length"]

    SPECIALS['quote'] = function(ast, scope, parent)
        compiler.assert(#ast == 2, "expected one argument")
        local runtime, thisScope = true, scope
        while thisScope do
            thisScope = thisScope.parent
            if thisScope == compiler.scopes.compiler then runtime = false end
        end
        return compiler.doQuote(ast[2], scope, parent, runtime)
    end
    docSpecial('quote', {'x'}, 'Quasiquote the following form. Only works in macro/compiler scope.')

    local function makeCompilerEnv(ast, scope, parent)
        return setmetatable({
            -- State of compiler if needed
            _SCOPE = scope,
            _CHUNK = parent,
            _AST = ast,
            _IS_COMPILER = true,
            _SPECIALS = compiler.scopes.global.specials,
            _VARARG = utils.varg(),
            -- Expose the module in the compiler
            fennel = utils.fennelModule,
            unpack = unpack,

            -- Useful for macros and meta programming. All of Fennel can be accessed
            -- via fennel.myfun, for example (fennel.eval "(print 1)").
            list = utils.list,
            sym = utils.sym,
            sequence = utils.sequence,
            gensym = function()
                return utils.sym(compiler.gensym(compiler.scopes.macro or scope))
            end,
            ["list?"] = utils.isList,
            ["multi-sym?"] = utils.isMultiSym,
            ["sym?"] = utils.isSym,
            ["table?"] = utils.isTable,
            ["sequence?"] = utils.isSequence,
            ["varg?"] = utils.isVarg,
            ["get-scope"] = function() return compiler.scopes.macro end,
            ["in-scope?"] = function(symbol)
                compiler.assert(compiler.scopes.macro, "must call from macro", ast)
                return compiler.scopes.macro.manglings[tostring(symbol)]
            end,
            ["macroexpand"] = function(form)
                compiler.assert(compiler.scopes.macro, "must call from macro", ast)
                return compiler.macroexpand(form, compiler.scopes.macro)
            end,
        }, { __index = _ENV or _G })
    end

    -- have searchModule use package.config to process package.path (windows compat)
    local cfg = string.gmatch(package.config, "([^\n]+)")
    local dirsep, pathsep, pathmark = cfg() or '/', cfg() or ';', cfg() or '?'
    local pkgConfig = {dirsep = dirsep, pathsep = pathsep, pathmark = pathmark}

    -- Escape a string for safe use in a Lua pattern
    local function escapepat(str)
        return string.gsub(str, "[^%w]", "%%%1")
    end

    local function searchModule(modulename, pathstring)
        local pathsepesc = escapepat(pkgConfig.pathsep)
        local pathsplit = string.format("([^%s]*)%s", pathsepesc,
                                        escapepat(pkgConfig.pathsep))
        local nodotModule = modulename:gsub("%.", pkgConfig.dirsep)
        for path in string.gmatch((pathstring or utils.path) ..
                                  pkgConfig.pathsep, pathsplit) do
            local filename = path:gsub(escapepat(pkgConfig.pathmark), nodotModule)
            local filename2 = path:gsub(escapepat(pkgConfig.pathmark), modulename)
            local file = io.open(filename) or io.open(filename2)
            if(file) then
                file:close()
                return filename
            end
        end
    end

    local function macroGlobals(env, globals)
        local allowed = currentGlobalNames(env)
        for _, k in pairs(globals or {}) do table.insert(allowed, k) end
        return allowed
    end

    local function addMacros(macros, ast, scope)
        compiler.assert(utils.isTable(macros), 'expected macros to be table', ast)
        for k,v in pairs(macros) do
            compiler.assert(type(v) == 'function', 'expected each macro to be function', ast)
            scope.macros[k] = v
        end
    end

    local function loadMacros(modname, ast, scope, parent)
        local filename = compiler.assert(searchModule(modname),
                                       modname .. " module not found.", ast)
        local env = makeCompilerEnv(ast, scope, parent)
        local globals = macroGlobals(env, currentGlobalNames())
        return compiler.dofileFennel(filename,
                                     { env = env, allowedGlobals = globals,
                                       useMetadata = utils.root.options.useMetadata,
                                       scope = compiler.scopes.compiler })
    end

    local macroLoaded = {}

    SPECIALS['require-macros'] = function(ast, scope, parent)
        compiler.assert(#ast == 2, "Expected one module name argument", ast)
        local modname = ast[2]
        if not macroLoaded[modname] then
            macroLoaded[modname] = loadMacros(modname, ast, scope, parent)
        end
        addMacros(macroLoaded[modname], ast, scope, parent)
    end
    docSpecial('require-macros', {'macro-module-name'},
               'Load given module and use its contents as macro definitions in current scope.'
                   ..'\nMacro module should return a table of macro functions with string keys.'
                   ..'\nConsider using import-macros instead as it is more flexible.')

    SPECIALS['include'] = function(ast, scope, parent, opts)
        compiler.assert(#ast == 2, 'expected one argument', ast)

        -- Compile mod argument
        local modexpr = compiler.compile1(ast[2], scope, parent, {nval = 1})[1]
        if modexpr.type ~= 'literal' or modexpr[1]:byte() ~= 34 then
            if opts.fallback then
                return opts.fallback(modexpr)
            else
                compiler.assert(false, 'module name must resolve to a string literal', ast)
            end
        end
        local code = 'return ' .. modexpr[1]
        local mod = loadCode(code)()

        -- Check cache
        if utils.root.scope.includes[mod] then return utils.root.scope.includes[mod] end

        -- Find path to source
        local path = searchModule(mod)
        local isFennel = true
        if not path then
            isFennel = false
            path = searchModule(mod, package.path)
            if not path then
                if opts.fallback then
                    return opts.fallback(modexpr)
                else
                    compiler.assert(false, 'module not found ' .. mod, ast)
                end
            end
        end

        -- Read source
        local f = io.open(path)
        local s = f:read('*all'):gsub('[\r\n]*$', '')
        f:close()

        -- splice in source and memoize it in compiler AND package.preload
        -- so we can include it again without duplication, even in runtime
        local ret = utils.expr('require("' .. mod .. '")', 'statement')
        local target = ('package.preload[%q]'):format(mod)
        local preloadStr = target .. ' = ' .. target .. ' or function(...)'

        local tempChunk, subChunk = {}, {}
        compiler.emit(tempChunk, preloadStr, ast)
        compiler.emit(tempChunk, subChunk)
        compiler.emit(tempChunk, 'end', ast)
        -- Splice tempChunk to begining of root chunk
        for i, v in ipairs(tempChunk) do table.insert(utils.root.chunk, i, v) end

        -- For fnl source, compile subChunk AFTER splicing into start of root chunk.
        if isFennel then
            local subscope = compiler.makeScope(utils.root.scope.parent)
            if utils.root.options.requireAsInclude then
                subscope.specials.require = compiler.requireInclude
            end
            -- parse Fennel src into table of exprs to know which expr is the tail
            local forms, p = {}, parser.parser(parser.stringStream(s), path)
            for _, val in p do table.insert(forms, val) end
            -- Compile the forms into subChunk; compiler.compile1 is necessary for all nested
            -- includes to be emitted in the same root chunk in the top-level module
            for i = 1, #forms do
                local subopts = i == #forms and {nval=1, tail=true} or {}
                utils.propagateOptions(opts, subopts)
                compiler.compile1(forms[i], subscope, subChunk, subopts)
            end
        else -- for Lua source, simply emit the src into the loader's body
            compiler.emit(subChunk, s, ast)
        end

        -- Put in cache and return
        utils.root.scope.includes[mod] = ret
        return ret
    end
    docSpecial('include', {'module-name-literal'},
               'Like require, but load the target module during compilation and embed it in the\n'
            .. 'Lua output. The module must be a string literal and resolvable at compile time.')

    local function evalCompiler(ast, scope, parent)
        local luaSource =
            compiler.compile(ast, { scope = compiler.makeScope(compiler.scopes.compiler),
                                    useMetadata = utils.root.options.useMetadata })
        local loader = loadCode(luaSource, wrapEnv(makeCompilerEnv(ast, scope, parent)))
        return loader()
    end

    SPECIALS['macros'] = function(ast, scope, parent)
        compiler.assert(#ast == 2, "Expected one table argument", ast)
        local macros = evalCompiler(ast[2], scope, parent)
        addMacros(macros, ast, scope, parent)
    end
    docSpecial('macros', {'{:macro-name-1 (fn [...] ...) ... :macro-name-N macro-body-N}'},
               'Define all functions in the given table as macros local to the current scope.')

    SPECIALS['eval-compiler'] = function(ast, scope, parent)
        local oldFirst = ast[1]
        ast[1] = utils.sym('do')
        local val = evalCompiler(ast, scope, parent)
        ast[1] = oldFirst
        return val
    end
    docSpecial('eval-compiler', {'...'}, 'Evaluate the body at compile-time.'
                   .. ' Use the macro system instead if possible.')

    -- A few things that aren't specials, but are needed to define specials, but
    -- are also needed for the following code.
    return { wrapEnv=wrapEnv,
             currentGlobalNames=currentGlobalNames,
             loadCode=loadCode,
             doc=doc,
             macroLoaded=macroLoaded,
             searchModule=searchModule,
             makeCompilerEnv=makeCompilerEnv, }
end)()

---
--- Evaluation, repl, public API, and macros
---

local function eval(str, options, ...)
    local opts = utils.copy(options)
    -- eval and dofile are considered "live" entry points, so we can assume
    -- that the globals available at compile time are a reasonable allowed list
    -- UNLESS there's a metatable on env, in which case we can't assume that
    -- pairs will return all the effective globals; for instance openresty
    -- sets up _G in such a way that all the globals are available thru
    -- the __index meta method, but as far as pairs is concerned it's empty.
    if opts.allowedGlobals == nil and not getmetatable(opts.env) then
        opts.allowedGlobals = specials.currentGlobalNames(opts.env)
    end
    local env = opts.env and specials.wrapEnv(opts.env)
    local luaSource = compiler.compileString(str, opts)
    local loader = specials.loadCode(luaSource, env, opts.filename and
                                         ('@' .. opts.filename) or str)
    opts.filename = nil
    return loader(...)
end

-- This is bad; we have a circular dependency between the specials section and
-- the evaluation section due to require-macros/import-macros needing to be able
-- to do this. For now stash it in the compiler table, but we should untangle it
compiler.dofileFennel = function(filename, options, ...)
    local opts = utils.copy(options)
    if opts.allowedGlobals == nil then
        opts.allowedGlobals = specials.currentGlobalNames(opts.env)
    end
    local f = assert(io.open(filename, "rb"))
    local source = f:read("*all")
    f:close()
    opts.filename = filename
    return eval(source, opts, ...)
end

-- Everything exported by the module
local module = {
    parser = parser.parser,
    granulate = parser.granulate,
    stringStream = parser.stringStream,

    compile = compiler.compile,
    compileString = compiler.compileString,
    compileStream = compiler.compileStream,
    compile1 = compiler.compile1,
    traceback = compiler.traceback,
    mangle = compiler.globalMangling,
    unmangle = compiler.globalUnmangling,
    metadata = compiler.metadata,
    scope = compiler.makeScope,
    gensym = compiler.gensym,

    list = utils.list,
    sym = utils.sym,
    varg = utils.varg,
    path = utils.path,

    loadCode = specials.loadCode,
    macroLoaded = specials.macroLoaded,
    doc = specials.doc,

    eval = eval,
    dofile = compiler.dofileFennel,
    version = "0.5.0-dev",
}

utils.fennelModule = module -- yet another circular dependency =(

-- In order to make this more readable, you can switch your editor to treating
-- this file as if it were Fennel for the purposes of this section
local replsource = [===[(local (fennel internals) ...)

(fn default-read-chunk [parser-state]
  (io.write (if (< 0 parser-state.stackSize) ".." ">> "))
  (io.flush)
  (let [input (io.read)]
    (and input (.. input "\n"))))

(fn default-on-values [xs]
  (io.write (table.concat xs "\t"))
  (io.write "\n"))

(fn default-on-error [errtype err lua-source]
  (io.write
   (match errtype
     "Lua Compile" (.. "Bad code generated - likely a bug with the compiler:\n"
                       "--- Generated Lua Start ---\n"
                       lua-source
                       "--- Generated Lua End ---\n")
     "Runtime" (.. (fennel.traceback err 4) "\n")
     _ (: "%s error: %s\n" :format errtype (tostring err)))))

(local save-source
       (table.concat ["local ___i___ = 1"
                      "while true do"
                      " local name, value = debug.getlocal(1, ___i___)"
                      " if(name and name ~= \"___i___\") then"
                      " ___replLocals___[name] = value"
                      " ___i___ = ___i___ + 1"
                      " else break end end"] "\n"))

(fn splice-save-locals [env lua-source]
  (set env.___replLocals___ (or env.___replLocals___ {}))
  (let [spliced-source []
        bind "local %s = ___replLocals___['%s']"]
    (each [line (lua-source:gmatch "([^\n]+)\n?")]
      (table.insert spliced-source line))
    (each [name (pairs env.___replLocals___)]
      (table.insert spliced-source 1 (bind:format name name)))
    (when (and (< 1 (# spliced-source))
               (: (. spliced-source (# spliced-source)) :match "^ *return .*$"))
      (table.insert spliced-source (# spliced-source) save-source))
    (table.concat spliced-source "\n")))

(fn completer [env scope text]
  (let [matches []
        input-fragment (text:gsub ".*[%s)(]+" "")]
    (fn add-partials [input tbl prefix] ; add partial key matches in tbl
      (each [k (internals.allpairs tbl)]
        (let [k (if (or (= tbl env) (= tbl env.___replLocals___))
                    (. scope.unmanglings k)
                    k)]
          (when (and (< (# matches) 2000) ; stop explosion on too many items
                     (= (type k) "string")
                     (= input (k:sub 0 (# input))))
            (table.insert matches (.. prefix k))))))
    (fn add-matches [input tbl prefix] ; add matches, descending into tbl fields
      (let [prefix (if prefix (.. prefix ".") "")]
        (if (not (input:find "%.")) ; no more dots, so add matches
            (add-partials input tbl prefix)
            (let [(head tail) (input:match "^([^.]+)%.(.*)")
                  raw-head (if (or (= tbl env) (= tbl env.___replLocals___))
                               (. scope.manglings head)
                               head)]
              (when (= (type (. tbl raw-head)) "table")
                (add-matches tail (. tbl raw-head) (.. prefix head)))))))

    (add-matches input-fragment (or scope.specials []))
    (add-matches input-fragment (or scope.macros []))
    (add-matches input-fragment (or env.___replLocals___ []))
    (add-matches input-fragment env)
    (add-matches input-fragment (or env._ENV env._G []))
    matches))

(fn repl [options]
  (let [old-root-options internals.rootOptions
        env (if options.env
                (internals.wrapEnv options.env)
                (setmetatable {} {:__index (or _G._ENV _G)}))
        save-locals? (and (not= options.saveLocals false)
                          env.debug env.debug.getlocal)
        opts {}
        _ (each [k v (pairs options)] (tset opts k v))
        read-chunk (or opts.readChunk default-read-chunk)
        on-values (or opts.onValues default-on-values)
        on-error (or opts.onError default-on-error)
        pp (or opts.pp tostring)
        ;; make parser
        (byte-stream clear-stream) (fennel.granulate read-chunk)
        chars []
        (read reset) (fennel.parser (fn [parser-state]
                                      (let [c (byte-stream parser-state)]
                                        (tset chars (+ (# chars) 1) c)
                                        c)))
        scope (fennel.scope)]

    ;; use metadata unless we've specifically disabled it
    (set opts.useMetadata (not= options.useMetadata false))
    (when (= opts.allowedGlobals nil)
      (set opts.allowedGlobals (internals.currentGlobalNames opts.env)))

    (when opts.registerCompleter
      (opts.registerCompleter (partial completer env scope)))

    (fn loop []
      (each [k (pairs chars)] (tset chars k nil))
      (let [(ok parse-ok? x) (pcall read)
            src-string (string.char ((or _G.unpack table.unpack) chars))]
        (internals.setRootOptions opts)
        (if (not ok)
            (do (on-error "Parse" parse-ok?)
                (clear-stream)
                (reset)
                (loop))
            (when parse-ok? ; if this is false, we got eof
              (match (pcall fennel.compile x {:correlate opts.correlate
                                              :source src-string
                                              :scope scope
                                              :useMetadata opts.useMetadata
                                              :moduleName opts.moduleName
                                              :assert-compile opts.assert-compile
                                              :parse-error opts.parse-error})
                (false msg) (do (clear-stream)
                                (on-error "Compile" msg))
                (true source) (let [source (if save-locals?
                                               (splice-save-locals env source)
                                               source)
                                    (lua-ok? loader) (pcall fennel.loadCode
                                                            source env)]
                                (if (not lua-ok?)
                                    (do (clear-stream)
                                        (on-error "Lua Compile" loader source))
                                    (match (xpcall #[(loader)]
                                                   (partial on-error "Runtime"))
                                      (true ret)
                                      (do (set env._ (. ret 1))
                                          (set env.__ ret)
                                          (on-values (internals.map ret pp)))))))
              (internals.setRootOptions old-root-options)
              (loop)))))
    (loop)))]===]

module.repl = function(options)
    -- functionality the repl needs that isn't part of the public API yet
    local internals = { rootOptions = utils.root.options,
                        setRootOptions = function(r) utils.root.options = r end,
                        currentGlobalNames = specials.currentGlobalNames,
                        wrapEnv = specials.wrapEnv,
                        allpairs = utils.allpairs,
                        map = utils.map }
    return eval(replsource, { correlate = true }, module, internals)(options)
end

module.searchModule = specials.searchModule

module.makeSearcher = function(options)
    return function(modulename)
      -- this will propagate options from the repl but not from eval, because
      -- eval unsets utils.root.options after compiling but before running the actual
      -- calls to require.
      local opts = utils.copy(utils.root.options)
      for k,v in pairs(options or {}) do opts[k] = v end
      local filename = specials.searchModule(modulename)
      if filename then
         return function(modname)
            return compiler.dofileFennel(filename, opts, modname)
         end
      end
   end
end

-- This will allow regular `require` to work with Fennel:
-- table.insert(package.loaders, fennel.searcher)
module.searcher = module.makeSearcher()
module.make_searcher = module.makeSearcher -- oops backwards compatibility

-- Load standard macros
local stdmacros = [===[
{"->" (fn [val ...]
        "Thread-first macro.
Take the first value and splice it into the second form as its first argument.
The value of the second form is spliced into the first arg of the third, etc."
        (var x val)
        (each [_ e (ipairs [...])]
          (let [elt (if (list? e) e (list e))]
            (table.insert elt 2 x)
            (set x elt)))
        x)
 "->>" (fn [val ...]
         "Thread-last macro.
Same as ->, except splices the value into the last position of each form
rather than the first."
         (var x val)
         (each [_ e (pairs [...])]
           (let [elt (if (list? e) e (list e))]
             (table.insert elt x)
             (set x elt)))
         x)
 "-?>" (fn [val ...]
         "Nil-safe thread-first macro.
Same as -> except will short-circuit with nil when it encounters a nil value."
         (if (= 0 (select "#" ...))
             val
             (let [els [...]
                   e (table.remove els 1)
                   el (if (list? e) e (list e))
                   tmp (gensym)]
               (table.insert el 2 tmp)
               `(let [,tmp ,val]
                  (if ,tmp
                      (-?> ,el ,(unpack els))
                      ,tmp)))))
 "-?>>" (fn [val ...]
         "Nil-safe thread-last macro.
Same as ->> except will short-circuit with nil when it encounters a nil value."
          (if (= 0 (select "#" ...))
              val
              (let [els [...]
                    e (table.remove els 1)
                    el (if (list? e) e (list e))
                    tmp (gensym)]
                (table.insert el tmp)
                `(let [,tmp ,val]
                   (if ,tmp
                       (-?>> ,el ,(unpack els))
                       ,tmp)))))
 :doto (fn [val ...]
         "Evaluates val and splices it into the first argument of subsequent forms."
         (let [name (gensym)
               form `(let [,name ,val])]
           (each [_ elt (pairs [...])]
             (table.insert elt 2 name)
             (table.insert form elt))
           (table.insert form name)
           form))
 :when (fn [condition body1 ...]
         "Evaluate body for side-effects only when condition is truthy."
         (assert body1 "expected body")
         `(if ,condition
              (do ,body1 ,...)))
 :with-open (fn [closable-bindings ...]
              "Like `let`, but invokes (v:close) on every binding after evaluating the body.
The body is evaluated inside `xpcall` so that bound values will be closed upon
encountering an error before propagating it."
              (let [bodyfn    `(fn [] ,...)
                    closer    `(fn close-handlers# [ok# ...] (if ok# ... (error ... 0)))
                    traceback `(. (or package.loaded.fennel debug) :traceback)]
                (for [i 1 (# closable-bindings) 2]
                  (assert (sym? (. closable-bindings i))
                    "with-open only allows symbols in bindings")
                  (table.insert closer 4 `(: ,(. closable-bindings i) :close)))
                `(let ,closable-bindings ,closer
                   (close-handlers# (xpcall ,bodyfn ,traceback)))))
 :partial (fn [f ...]
            "Returns a function with all arguments partially applied to f."
            (let [body (list f ...)]
              (table.insert body _VARARG)
              `(fn [,_VARARG] ,body)))
 :pick-args (fn [n f]
               "Creates a function of arity n that applies its arguments to f.
For example,\n\t(pick-args 2 func)
expands to\n\t(fn [_0_ _1_] (func _0_ _1_))"
               (assert (and (= (type n) :number) (= n (math.floor n)) (>= n 0))
                 "Expected n to be an integer literal >= 0.")
               (let [bindings []]
                 (for [i 1 n] (tset bindings i (gensym)))
                 `(fn ,bindings (,f ,(unpack bindings)))))
 :pick-values (fn [n ...]
                 "Like the `values` special, but emits exactly n values.\nFor example,
\t(pick-values 2 ...)\nexpands to\n\t(let [(_0_ _1_) ...] (values _0_ _1_))"
                 (assert (and (= :number (type n)) (>= n 0) (= n (math.floor n)))
                         "Expected n to be an integer >= 0")
                 (let [let-syms   (list)
                       let-values (if (= 1 (select :# ...)) ... `(values ,...))]
                   (for [i 1 n] (table.insert let-syms (gensym)))
                   (if (= n 0) `(values)
                       `(let [,let-syms ,let-values] (values ,(unpack let-syms))))))
 :lambda (fn [...]
           "Function literal with arity checking.
Will throw an exception if a declared argument is passed in as nil, unless
that argument name begins with ?."
           (let [args [...]
                 has-internal-name? (sym? (. args 1))
                 arglist (if has-internal-name? (. args 2) (. args 1))
                 docstring-position (if has-internal-name? 3 2)
                 has-docstring? (and (> (# args) docstring-position)
                                     (= :string (type (. args docstring-position))))
                 arity-check-position (- 4 (if has-internal-name? 0 1) (if has-docstring? 0 1))]
             (fn check! [a]
               (if (table? a)
                   (each [_ a (pairs a)]
                     (check! a))
                   (and (not (: (tostring a) :match "^?"))
                        (not= (tostring a) "&")
                        (not= (tostring a) "..."))
                   (table.insert args arity-check-position
                                 `(assert (not= nil ,a)
                                          (: "Missing argument %s on %s:%s"
                                             :format ,(tostring a)
                                             ,(or a.filename "unknown")
                                             ,(or a.line "?"))))))
             (assert (> (length args) 1) "expected body expression")
             (each [_ a (ipairs arglist)]
               (check! a))
             `(fn ,(unpack args))))
 :macro (fn macro [name ...]
          "Define a single macro."
          (assert (sym? name) "expected symbol for macro name")
          (local args [...])
          `(macros { ,(tostring name) (fn ,name ,(unpack args))}))
 :macrodebug (fn macrodebug [form return?]
              "Print the resulting form after performing macroexpansion.
With a second argument, returns expanded form as a string instead of printing."
              (let [(ok view) (pcall require :fennelview)
                    handle (if return? `do `print)]
                `(,handle ,((if ok view tostring) (macroexpand form _SCOPE)))))
 :import-macros (fn import-macros [binding1 module-name1 ...]
                  "Binds a table of macros from each macro module according to its binding form.
Each binding form can be either a symbol or a k/v destructuring table.
Example:\n  (import-macros mymacros                 :my-macros    ; bind to symbol
                 {:macro1 alias : macro2} :proj.macros) ; import by name"
                  (assert (and binding1 module-name1 (= 0 (% (select :# ...) 2)))
                          "expected even number of binding/modulename pairs")
                  (for [i 1 (select :# binding1 module-name1 ...) 2]
                    (local (binding modname) (select i binding1 module-name1 ...))
                    ;; generate a subscope of current scope, use require-macros to bring in macro
                    ;; module. after that, we just copy the macros from subscope to scope.
                    (local scope (get-scope))
                    (local subscope (fennel.scope scope))
                    (fennel.compileString (string.format "(require-macros %q)" modname)
                                          {:scope subscope})
                    (if (sym? binding)
                      ;; bind whole table of macros to table bound to symbol
                      (do (tset scope.macros (. binding 1) {})
                          (each [k v (pairs subscope.macros)]
                            (tset (. scope.macros (. binding 1)) k v)))

                      ;; 1-level table destructuring for importing individual macros
                      (table? binding)
                      (each [macro-name [import-key] (pairs binding)]
                        (assert (= :function (type (. subscope.macros macro-name)))
                                (.. "macro " macro-name " not found in module " modname))
                        (tset scope.macros import-key (. subscope.macros macro-name)))))
                  ;; TODO: replace with `nil` once we fix macros being able to return nil
                  `(do nil))
 :match
(fn match [val ...]
  "Perform pattern matching on val. See reference for details."
  ;; this function takes the AST of values and a single pattern and returns a
  ;; condition to determine if it matches as well as a list of bindings to
  ;; introduce for the duration of the body if it does match.
  (fn match-pattern [vals pattern unifications]
    ;; we have to assume we're matching against multiple values here until we
    ;; know we're either in a multi-valued clause (in which case we know the #
    ;; of vals) or we're not, in which case we only care about the first one.
    (let [[val] vals]
      (if (or (and (sym? pattern) ; unification with outer locals (or nil)
                   (not= :_ (tostring pattern)) ; never unify _
                   (or (in-scope? pattern)
                       (= :nil (tostring pattern))))
              (and (multi-sym? pattern)
                   (in-scope? (. (multi-sym? pattern) 1))))
          (values `(= ,val ,pattern) [])
          ;; unify a local we've seen already
          (and (sym? pattern)
               (. unifications (tostring pattern)))
          (values `(= ,(. unifications (tostring pattern)) ,val) [])
          ;; bind a fresh local
          (sym? pattern)
          (let [wildcard? (= (tostring pattern) "_")]
            (if (not wildcard?) (tset unifications (tostring pattern) val))
            (values (if (or wildcard? (: (tostring pattern) :find "^?"))
                        true `(not= ,(sym :nil) ,val))
                    [pattern val]))
          ;; guard clause
          (and (list? pattern) (sym? (. pattern 2)) (= :? (tostring (. pattern 2))))
          (let [(pcondition bindings) (match-pattern vals (. pattern 1)
                                                     unifications)
                condition `(and ,pcondition)]
            (for [i 3 (# pattern)] ; splice in guard clauses
              (table.insert condition (. pattern i)))
            (values `(let ,bindings ,condition) bindings))

          ;; multi-valued patterns (represented as lists)
          (list? pattern)
          (let [condition `(and)
                bindings []]
            (each [i pat (ipairs pattern)]
              (let [(subcondition subbindings) (match-pattern [(. vals i)] pat
                                                              unifications)]
                (table.insert condition subcondition)
                (each [_ b (ipairs subbindings)]
                  (table.insert bindings b))))
            (values condition bindings))
          ;; table patterns)
          (= (type pattern) :table)
          (let [condition `(and (= (type ,val) :table))
                bindings []]
            (each [k pat (pairs pattern)]
              (if (and (sym? pat) (= "&" (tostring pat)))
                  (do (assert (not (. pattern (+ k 2)))
                              "expected rest argument before last parameter")
                      (table.insert bindings (. pattern (+ k 1)))
                      (table.insert bindings [`(select ,k ((or _G.unpack table.unpack)
                                                           ,val))]))
                  (and (= :number (type k))
                       (= "&" (tostring (. pattern (- k 1)))))
                  nil ; don't process the pattern right after &; already got it
                  (let [subval `(. ,val ,k)
                        (subcondition subbindings) (match-pattern [subval] pat
                                                                  unifications)]
                    (table.insert condition subcondition)
                    (each [_ b (ipairs subbindings)]
                      (table.insert bindings b)))))
            (values condition bindings))
          ;; literal value
          (values `(= ,val ,pattern) []))))
  (fn match-condition [vals clauses]
    (let [out `(if)]
      (for [i 1 (length clauses) 2]
        (let [pattern (. clauses i)
              body (. clauses (+ i 1))
              (condition bindings) (match-pattern vals pattern {})]
          (table.insert out condition)
          (table.insert out `(let ,bindings ,body))))
      out))
  ;; how many multi-valued clauses are there? return a list of that many gensyms
  (fn val-syms [clauses]
    (let [syms (list (gensym))]
      (for [i 1 (length clauses) 2]
        (if (list? (. clauses i))
            (each [valnum (ipairs (. clauses i))]
              (if (not (. syms valnum))
                  (tset syms valnum (gensym))))))
      syms))
  ;; wrap it in a way that prevents double-evaluation of the matched value
  (let [clauses [...]
        vals (val-syms clauses)]
    (if (not= 0 (% (length clauses) 2)) ; treat odd final clause as default
        (table.insert clauses (length clauses) (sym :_)))
    ;; protect against multiple evaluation of the value, bind against as
    ;; many values as we ever match against in the clauses.
    (list (sym :let) [vals val]
          (match-condition vals clauses))))
 }
]===]
do
    -- docstrings rely on having a place to "put" metadata; we use the module
    -- system for that. but if you try to require the module while it's being
    -- loaded, you get a stack overflow. so we fake out the module for the
    -- purposes of boostrapping the built-in macros here.
    local moduleName = "__fennel-bootstrap__"
    package.preload[moduleName] = function() return module end
    local env = specials.makeCompilerEnv(nil, compiler.scopes.compiler, {})
    local macros = eval(stdmacros, {
                            env = env,
                            scope = compiler.makeScope(compiler.scopes.compiler),
                            -- assume the code to load globals doesn't have any
                            -- mistaken globals, otherwise this can be
                            -- problematic when loading fennel in contexts
                            -- where _G is an empty table with an __index
                            -- metamethod. (openresty)
                            allowedGlobals = false,
                            useMetadata = true,
                            filename = "built-ins",
                            moduleName = moduleName })
    for k,v in pairs(macros) do compiler.scopes.global.macros[k] = v end
    package.preload[moduleName] = nil
end
compiler.scopes.global.macros['λ'] = compiler.scopes.global.macros['lambda']

return module<|MERGE_RESOLUTION|>--- conflicted
+++ resolved
@@ -591,7 +591,6 @@
                         -- of ~= but all other uses of ~ are disallowed
                         parseError("illegal character: ~")
                     else
-<<<<<<< HEAD
                         local forceNumber = rawstr:match('^%d')
                         local numberWithStrippedUnderscores = rawstr:gsub("_", "")
                         local x
@@ -607,7 +606,7 @@
                                     parseError("can't start multisym segment " ..
                                                    "with a digit: ".. rawstr)
                                 elseif(rawstr:match("[%.:][%.:]") and
-                                       rawstr ~= "..") then
+                                       rawstr ~= ".." and rawstr ~= '$...') then
                                     byteindex = (byteindex - #rawstr +
                                                      rawstr:find("[%.:][%.:]") + 1)
                                     parseError("malformed multisym: " .. rawstr)
@@ -622,30 +621,6 @@
                                                           bytestart = bytestart,
                                                           byteend = byteindex,})
                                 end
-=======
-                        x = tonumber(numberWithStrippedUnderscores)
-                        if not x then
-                            if(rawstr:match("%.[0-9]")) then
-                                byteindex = (byteindex - #rawstr +
-                                                 rawstr:find("%.[0-9]") + 1)
-                                parseError("can't start multisym segment " ..
-                                               "with a digit: ".. rawstr)
-                            elseif(rawstr:match("[%.:][%.:]") and
-                                   rawstr ~= ".." and rawstr ~= '$...') then
-                                byteindex = (byteindex - #rawstr +
-                                                 rawstr:find("[%.:][%.:]") + 1)
-                                parseError("malformed multisym: " .. rawstr)
-                            elseif(rawstr:match(":.+[%.:]")) then
-                                byteindex = (byteindex - #rawstr +
-                                                 rawstr:find(":.+[%.:]"))
-                                parseError("method must be last component " ..
-                                               "of multisym: " .. rawstr)
-                            else
-                                x = sym(rawstr, nil, { line = line,
-                                                       filename = filename,
-                                                       bytestart = bytestart,
-                                                       byteend = byteindex, })
->>>>>>> e9eda9c4
                             end
                         end
                         dispatch(x)
@@ -1376,15 +1351,26 @@
             local init = table.concat(inits, ', ')
             local lvalue = table.concat(lvalues, ', ')
 
-            local plen = #parent
+            local plen, plast = #parent, parent[#parent]
             local ret = compile1(from, scope, parent, {target = lvalue})
             if declaration then
+                -- A single leaf emitted at the end of the parent chunk means
+                -- a simple assignment a = x was emitted, and we can just
+                -- splice "local " onto the front of it. However, we can't
+                -- just check based on plen, because some forms (such as
+                -- include) insert new chunks at the top of the parent chunk
+                -- rather than just at the end; this loop checks for this
+                -- occurance and updates plen to be the index of the last
+                -- thing in the parent before compiling the new value.
+                for pi = plen, #parent do
+                    if parent[pi] == plast then plen = pi end
+                end
                 if #parent == plen + 1 and parent[#parent].leaf then
-                    -- A single leaf emitted means an simple assignment a = x was emitted
                     parent[#parent].leaf = 'local ' .. parent[#parent].leaf
                 else
-                    table.insert(parent, plen + 1, { leaf = 'local ' .. lvalue ..
-                                                         ' = ' .. init, ast = ast})
+                    table.insert(parent, plen + 1,
+                                 { leaf = 'local ' .. lvalue .. ' = ' .. init,
+                                   ast = ast})
                 end
             end
             return ret
@@ -1749,7 +1735,6 @@
             { ["fnl/docstring"] = docstring, ["fnl/arglist"] = arglist }
     end
 
-<<<<<<< HEAD
     -- Compile a list of forms for side effects
     local function compileDo(ast, scope, parent, start)
         start = start or 2
@@ -1759,27 +1744,6 @@
             compiler.compile1(ast[i], subScope, parent, {
                 nval = 0
             })
-=======
-        local plen, plast = #parent, parent[#parent]
-        local ret = compile1(from, scope, parent, {target = lvalue})
-        if declaration then
-            -- A single leaf emitted at the end of the parent chunk means a
-            -- simple assignment a = x was emitted, and we can just splice
-            -- "local " onto the front of it. However, we can't just check based
-            -- on plen, because some forms (such as include) insert new chunks
-            -- at the top of the parent chunk rather than just at the end; this
-            -- loop checks for this occurance and updates plen to be the index
-            -- of the last thing in the parent before compiling the new value.
-            for pi = plen, #parent do
-                if parent[pi] == plast then plen = pi end
-            end
-            if #parent == plen + 1 and parent[#parent].leaf then
-                parent[#parent].leaf = 'local ' .. parent[#parent].leaf
-            else
-                table.insert(parent, plen + 1, { leaf = 'local ' .. lvalue ..
-                                                     ' = ' .. init, ast = ast})
-            end
->>>>>>> e9eda9c4
         end
     end
 
@@ -2341,49 +2305,6 @@
             return val
         end
     end
-<<<<<<< HEAD
-=======
-    emit(parent, '-- ' .. table.concat(els, ' '), ast)
-end
-docSpecial("comment", {"..."}, "Comment which will be emitted in Lua output.")
-
-SPECIALS["hashfn"] = function(ast, scope, parent)
-    assertCompile(#ast == 2, "expected one argument", ast)
-    local fScope = makeScope(scope)
-    local fChunk = {}
-    local name = gensym(scope)
-    local symbol = sym(name)
-    declareLocal(symbol, {}, scope, ast)
-    fScope.vararg = false
-    fScope.hashfn = true
-    local args = {}
-    for i = 1, 9 do args[i] = declareLocal(sym('$' .. i), {}, fScope, ast) end
-    -- recursively walk the AST, transforming $... into ...
-    walkTree(ast[2], function(idx, node, parentNode)
-        if isSym(node) and deref(node) == '$...' then
-            parentNode[idx] = VARARG
-            fScope.vararg = true
-        else -- truthy return value determines whether to traverse children
-            return isList(node) or isTable(node)
-        end
-    end)
-    -- Compile body
-    compile1(ast[2], fScope, fChunk, {tail = true})
-    local maxUsed = 0
-    for i = 1, 9 do if fScope.symmeta['$' .. i].used then maxUsed = i end end
-    if fScope.vararg then
-        assertCompile(maxUsed == 0, '$ and $... in hashfn are mutually exclusive', ast)
-        args = {deref(VARARG)}
-        maxUsed = 1
-    end
-    local argStr = table.concat(args, ', ', 1, maxUsed)
-    emit(parent, ('local function %s(%s)'):format(name, argStr), ast)
-    emit(parent, fChunk, ast)
-    emit(parent, 'end', ast)
-    return expr(name, 'sym')
-end
-docSpecial("hashfn", {"..."}, "Function literal shorthand; args are either $... OR $1, $2, etc.")
->>>>>>> e9eda9c4
 
     SPECIALS[":"] = function(ast, scope, parent)
         compiler.assert(#ast >= 3, "expected at least 2 arguments", ast)
@@ -2449,17 +2370,32 @@
         fScope.hashfn = true
         local args = {}
         for i = 1, 9 do args[i] = compiler.declareLocal(utils.sym('$' .. i), {}, fScope, ast) end
+        -- recursively walk the AST, transforming $... into ...
+        walkTree(ast[2], function(idx, node, parentNode)
+            if utils.isSym(node) and utils.deref(node) == '$...' then
+                parentNode[idx] = utils.varg()
+                fScope.vararg = true
+            else -- truthy return value determines whether to traverse children
+                return utils.isList(node) or utils.isTable(node)
+            end
+        end)
         -- Compile body
         compiler.compile1(ast[2], fScope, fChunk, {tail = true})
         local maxUsed = 0
         for i = 1, 9 do if fScope.symmeta['$' .. i].used then maxUsed = i end end
+        if fScope.vararg then
+            compiler.assert(maxUsed == 0, '$ and $... in hashfn are mutually exclusive', ast)
+            args = {utils.deref(utils.varg())}
+            maxUsed = 1
+        end
         local argStr = table.concat(args, ', ', 1, maxUsed)
         compiler.emit(parent, ('local function %s(%s)'):format(name, argStr), ast)
         compiler.emit(parent, fChunk, ast)
         compiler.emit(parent, 'end', ast)
         return utils.expr(name, 'sym')
     end
-    docSpecial("hashfn", {"..."}, "Function literal shorthand; args are $1, $2, etc.")
+    docSpecial("hashfn", {"..."},
+               "Function literal shorthand; args are either $... OR $1, $2, etc.")
 
     local function defineArithmeticSpecial(name, zeroArity, unaryPrefix, luaName)
         local paddedOp = ' ' .. (luaName or name) .. ' '
