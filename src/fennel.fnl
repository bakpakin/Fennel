;; Copyright © Calvin Rose and contributors
;; Permission is hereby granted, free of charge, to any person obtaining a copy
;; of this software and associated documentation files (the "Software"), to
;; deal in the Software without restriction, including without limitation the
;; rights to use, copy, modify, merge, publish, distribute, sublicense, and/or
;; sell copies of the Software, and to permit persons to whom the Software is
;; furnished to do so, subject to the following conditions: The above copyright
;; notice and this permission notice shall be included in all copies or
;; substantial portions of the Software.  THE SOFTWARE IS PROVIDED "AS IS",
;; WITHOUT WARRANTY OF ANY KIND, EXPRESS OR IMPLIED, INCLUDING BUT NOT LIMITED
;; TO THE WARRANTIES OF MERCHANTABILITY, FITNESS FOR A PARTICULAR PURPOSE AND
;; NONINFRINGEMENT. IN NO EVENT SHALL THE AUTHORS OR COPYRIGHT HOLDERS BE
;; LIABLE FOR ANY CLAIM, DAMAGES OR OTHER LIABILITY, WHETHER IN AN ACTION OF
;; CONTRACT, TORT OR OTHERWISE, ARISING FROM, OUT OF OR IN CONNECTION WITH THE
;; SOFTWARE OR THE USE OR OTHER DEALINGS IN THE SOFTWARE.

;; This module ties everything else together; it's the public interface of
;; the compiler. All other modules should be considered implementation details
;; subject to change.

(local utils (require :fennel.utils))
(local parser (require :fennel.parser))
(local compiler (require :fennel.compiler))
(local specials (require :fennel.specials))
(local repl (require :fennel.repl))
(local view (require :fennel.view))

(fn eval-env [env opts]
  (if (= env :_COMPILER)
      (let [env (specials.make-compiler-env nil compiler.scopes.compiler {} opts)]
        ;; re-enable globals-checking; previous globals-checking below doesn't
        ;; work on the compiler env because of the sandbox.
        (when (= opts.allowedGlobals nil)
          (set opts.allowedGlobals (specials.current-global-names env)))
        (specials.wrap-env env))
      (and env (specials.wrap-env env))))

(fn eval-opts [options str]
  (let [opts (utils.copy options)]
    ;; eval and dofile are considered "live" entry points, so we can assume
    ;; that the globals available at compile time are a reasonable allowed list
    (when (= opts.allowedGlobals nil)
      (set opts.allowedGlobals (specials.current-global-names opts.env)))
    ;; if the code doesn't have a filename attached, save the source in order
    ;; to provide targeted error messages.
    (when (and (not opts.filename) (not opts.source))
      (set opts.source str))
    (when (= opts.env :_COMPILER)
      (set opts.scope (compiler.make-scope compiler.scopes.compiler)))
    opts))

(fn eval [str ?options ...]
  (let [opts (eval-opts ?options str)
        env (eval-env opts.env opts)
        lua-source (compiler.compile-string str opts)
        loader (specials.load-code lua-source env
                                   (if opts.filename
                                       (.. "@" opts.filename)
                                       str))]
    (set opts.filename nil)
    (loader ...)))

(fn dofile* [filename ?options ...]
  (let [opts (utils.copy ?options)
        f (assert (io.open filename :rb))
        source (assert (f:read :*all) (.. "Could not read " filename))]
    (f:close)
    (set opts.filename filename)
    (eval source opts ...)))

(fn syntax []
  "Return a table describing the callable forms known by Fennel."
  (let [body? [:when :with-open :collect :icollect :fcollect :lambda :λ
               :macro :match :match-try :case :case-try :accumulate
               :faccumulate :doto]
        binding? [:collect :icollect :fcollect :each :for :let :with-open
                  :accumulate :faccumulate]
        define? [:fn :lambda :λ :var :local :macro :macros :global]
        deprecated ["~=" "#" :global :require-macros :pick-args]
        out {}]
    (each [k v (pairs compiler.scopes.global.specials)]
      (let [metadata (or (. compiler.metadata v) {})]
        (tset out k {:special? true :body-form? metadata.fnl/body-form?
                     :binding-form? (utils.member? k binding?)
                     :define? (utils.member? k define?)
                     :deprecated? (utils.member? k deprecated)})))
    (each [k (pairs compiler.scopes.global.macros)]
      (tset out k {:macro? true :body-form? (utils.member? k body?)
                   :binding-form? (utils.member? k binding?)
                   :define? (utils.member? k define?)}))
    (each [k v (pairs _G)]
      (match (type v)
        :function (tset out k {:global? true :function? true})
        :table (when (not (k:find "^_"))
                 (each [k2 v2 (pairs v)]
                   (when (= :function (type v2))
                     (tset out (.. k "." k2) {:function? true :global? true})))
                 (tset out k {:global? true}))))
    out))

;; The public API module we export:
(local mod {;; AST functions
            :list utils.list
            :list? utils.list?
            :sym utils.sym
            :sym? utils.sym?
            :multi-sym? utils.multi-sym?
            :sequence utils.sequence
            :sequence? utils.sequence?
            :table? utils.table?
            :comment utils.comment
            :comment? utils.comment?
            :varg utils.varg
            :varg? utils.varg?
            ;; parsing
            :sym-char? parser.sym-char?
            :parser parser.parser
            ;; compiling
            :compile compiler.compile
            :compile-string compiler.compile-string
            ;; running code
            : eval
            : repl
            : view
            :dofile dofile*
            :load-code specials.load-code
            ;; examining
            :doc specials.doc
            :metadata compiler.metadata
            :traceback compiler.traceback
            :getinfo compiler.getinfo
            :version utils.version
            :runtime-version utils.runtime-version
            :ast-source utils.ast-source
            ;; finding code
            :path utils.path
            :macro-path utils.macro-path
            :macro-loaded specials.macro-loaded
            :macro-searchers specials.macro-searchers
            :search-module specials.search-module
            :make-searcher specials.make-searcher
            :searcher (specials.make-searcher)
            : syntax
            ;; deprecated; you probably don't want these
            :gensym compiler.gensym
            :scope compiler.make-scope
            :mangle compiler.global-mangling
            :unmangle compiler.global-unmangling
            :compile1 compiler.compile1
            :string-stream parser.string-stream
            :granulate parser.granulate
            ;; backwards-compatibility aliases
            :loadCode specials.load-code
            :make_searcher specials.make-searcher
            :makeSearcher specials.make-searcher
            :searchModule specials.search-module
            :macroPath utils.macro-path
            :macroSearchers specials.macro-searchers
            :macroLoaded specials.macro-loaded
            :compileStream compiler.compile-stream
            :compileString compiler.compile-string
            :compile-stream compiler.compile-stream
            :stringStream parser.string-stream
            :runtimeVersion utils.runtime-version})

(fn mod.install [?opts]
  (table.insert (or package.searchers package.loaders)
                (specials.make-searcher ?opts))
  mod)

;; This is bad; we have a circular dependency between the specials section and
;; the evaluation section due to require-macros/import-macros, etc. For now
;; stash it in the utils table, but we should untangle it
(set utils.fennel-module mod)

(macro embed-src [filename]
  `(eval-compiler
<<<<<<< HEAD
     (let [FENNEL_SRC# (and (= :table (type os)) os.getenv
                            (os.getenv :FENNEL_SRC))
           root# (if FENNEL_SRC# (.. FENNEL_SRC# :/) "")
           opts# {:useMetadata "utils['fennel-module'].metadata"
                  :allowedGlobals false :scope :_COMPILER
                  :global-mangle false}]
=======
     (let [FENNEL_SRC# (and (= :table (type _G.os)) _G.os.getenv
                            (_G.os.getenv :FENNEL_SRC))
           root# (if FENNEL_SRC# (.. FENNEL_SRC# :/) "")]
>>>>>>> 4ef3b1b1
       (with-open [f# (assert (io.open (.. root# ,filename)))]
         (.. "[===[" (fennel.compileString (f#:read :*all) opts#) "]===]")))))

(fn load-macros [src env]
  (let [chunk (assert (specials.load-code src env :src/fennel/macros.fnl))]
    (each [k v (pairs (chunk))]
      (tset compiler.scopes.global.macros k v))))

;; Load the built-in macros from macros.fnl and match.fnl
(let [env (specials.make-compiler-env nil compiler.scopes.compiler {})]
  (set env.utils utils) ; for import-macros to propagate compile opts
  (set env.get-function-metadata specials.get-function-metadata)
  (load-macros (embed-src :src/fennel/macros.fnl) env)
  (load-macros (embed-src :src/fennel/match.fnl) env))

mod<|MERGE_RESOLUTION|>--- conflicted
+++ resolved
@@ -175,18 +175,12 @@
 
 (macro embed-src [filename]
   `(eval-compiler
-<<<<<<< HEAD
-     (let [FENNEL_SRC# (and (= :table (type os)) os.getenv
-                            (os.getenv :FENNEL_SRC))
+     (let [FENNEL_SRC# (and (= :table (type _G.os)) _G.os.getenv
+                            (_G.os.getenv :FENNEL_SRC))
            root# (if FENNEL_SRC# (.. FENNEL_SRC# :/) "")
            opts# {:useMetadata "utils['fennel-module'].metadata"
                   :allowedGlobals false :scope :_COMPILER
                   :global-mangle false}]
-=======
-     (let [FENNEL_SRC# (and (= :table (type _G.os)) _G.os.getenv
-                            (_G.os.getenv :FENNEL_SRC))
-           root# (if FENNEL_SRC# (.. FENNEL_SRC# :/) "")]
->>>>>>> 4ef3b1b1
        (with-open [f# (assert (io.open (.. root# ,filename)))]
          (.. "[===[" (fennel.compileString (f#:read :*all) opts#) "]===]")))))
 
