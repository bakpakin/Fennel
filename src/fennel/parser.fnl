;; This module is responsible for turning bytes of source code into an AST
;; data structure.

(local {: unpack &as utils} (require :fennel.utils))
(local friend (require :fennel.friend))

(fn granulate [getchunk]
  "Convert a stream of chunks to a stream of bytes.
Also returns a second function to clear the buffer in the byte stream."
  (var (c index done?) (values "" 1 false))
  (values (fn [parser-state]
            (when (not done?)
              (if (<= index (length c))
                  (let [b (c:byte index)]
                    (set index (+ index 1))
                    b)
                  (case (getchunk parser-state)
                    input (do (set (c index) (values input 2))
                              (c:byte))
                    _ (set done? true)))))
          #(set c "")))

(fn string-stream [str ?options]
  "Convert a string into a stream of bytes."
  (let [str (str:gsub "^#!" ";;")] ; replace shebang with comment
    (when ?options (set ?options.source str))
    (var index 1)
    (fn []
      (let [r (str:byte index)]
        (set index (+ index 1))
        r))))

;; Table of delimiter bytes - (, ), [, ], {, }
;; Opener keys have closer as the value; closers keys have true as their value.
(local delims {40 41 41 true 91 93 93 true 123 125 125 true})

;; fnlfmt: skip
(fn sym-char? [b]
  (let [b (if (= :number (type b)) b (string.byte b))]
    (and (< 32 b)
         (not (. delims b))
         (not= b 127) ; backspace
         (not= b 34) ; backslash
         (not= b 39) ; single quote
         (not= b 126) ; tilde
         (not= b 59) ; semicolon
         (not= b 44) ; comma
         (not= b 64) ; at
         (not= b 96)))) ; backtick


;; prefix chars substituted while reading
(local prefixes {35 :hashfn
                 ;; non-backtick quote
                 39 :quote
                 44 :unquote
                 96 :quote})

;; NaN parsing is tricky, because in PUC Lua 0/0 is -nan not nan
(local (nan negative-nan)
  (if (= 45 (string.byte (tostring (/ 0 0)))) ; -
      (values (- (/ 0 0)) (/ 0 0))
      (values (/ 0 0) (- (/ 0 0)))))

(fn char-starter? [b] (or (< 1 b 127) (< 192 b 247)))

(local escapes {:a "\a" :b "\b" :f "\f" :n "\n" :r "\r" :t "\t" :v "\v"
                "\\" "\\" "\"" "\"" "'" "'" "\n" "\n"})

(fn parser-fn [getbyte filename {: source : unfriendly : comments &as options}]
  (var stack []) ; stack of unfinished values
  ;; Provide one character buffer and keep track of current line and byte index
  (var (line byteindex col prev-col lastb) (values 1 0 0 0 nil))

  (fn ungetb [ub]
    (when (char-starter? ub)
      (set col (- col 1)))
    (when (= ub 10)
      (set (line col) (values (- line 1) prev-col)))
    (set byteindex (- byteindex 1))
    (set lastb ub))

  (fn getb []
    (var r nil)
    (if lastb
        (set (r lastb) (values lastb nil))
        (set r (getbyte {:stack-size (length stack)})))
    (when r
      (set byteindex (+ byteindex 1)))
    (when (and r (char-starter? r))
      (set col (+ col 1)))
    (when (= r 10)
      (set (line col prev-col) (values (+ line 1) 0 col)))
    r)

  (fn warn [...] ((or options.warn utils.warn) ...))

  (fn whitespace? [b] (or (= b 32) (<= 9 b 13) (?. options.whitespace b)))

  ;; If you add new calls to this function, please update fennel.friend as well
  ;; to add suggestions for how to fix the new error!
  (fn parse-error [msg ?col-adjust]
    (let [endcol (and ?col-adjust col)
          col (+ col (or ?col-adjust -1))]
      ;; allow plugins to override parse-error
      (when (= nil (utils.hook-opts :parse-error options msg filename
                               (or line "?") col
                               source utils.root.reset))
        (utils.root.reset)
        (if unfriendly
            (error (string.format "%s:%s:%s: Parse error: %s"
                                  filename (or line "?") col msg) 0)
            (friend.parse-error msg filename (or line "?") col endcol
                                source options)))))

  (fn parse-stream []
    (var (whitespace-since-dispatch done? retval) true)

    (fn set-source-fields [source]
      (set (source.byteend source.endcol source.endline)
           (values byteindex (- col 1) line)))

    (fn dispatch [v ?source ?raw]
      (set whitespace-since-dispatch false)
      (let [v (case (utils.hook-opts :parse-form options v ?source ?raw stack)
                hookv hookv
                _ v)]
        (case (. stack (length stack))
          nil (set (retval done?) (values v true))
          {: prefix} (let [source (doto (table.remove stack) set-source-fields)
                           list (utils.list (utils.sym prefix source) v)]
                       (dispatch (utils.copy source list)))
          top (table.insert top v))))

    (fn badend []
      "Throw nice error when we expect more characters but reach end of stream."
      (let [closers (icollect [_ {: closer} (ipairs stack)] closer)]
        (parse-error (string.format "expected closing delimiter%s %s"
                                    (if (= (length stack) 1) "" :s)
                                    (string.char (unpack closers))) 0)))

    (fn skip-whitespace [b close-table]
      (if (and b (whitespace? b))
          (do
            (set whitespace-since-dispatch true)
            (skip-whitespace (getb) close-table))
          (and (not b) (next stack))
          (do (badend)
              ;; if we are at the end of the file and missing closers,
              ;; just pretend the closers all exist
              (for [i (length stack) 2 -1]
                (close-table (. stack i :closer)))
              (. stack 1 :closer))
          b))

    (fn parse-comment [b contents]
      (if (and b (not= 10 b))
          (parse-comment (getb) (doto contents (table.insert (string.char b))))
          comments
          (do (ungetb 10)
              (dispatch (utils.comment (table.concat contents)
                                       {: line : filename})))))

    (fn open-table [b]
      (when (not whitespace-since-dispatch)
        (parse-error (.. "expected whitespace before opening delimiter "
                         (string.char b))))
      (table.insert stack {:bytestart byteindex :closer (. delims b)
                           : filename : line :col (- col 1)}))

    (fn close-list [list]
      (dispatch (setmetatable list (getmetatable (utils.list)))))

    (fn close-sequence [tbl]
      (let [mt (getmetatable (utils.sequence))]
        ;; for table literals we can't store file/line/offset source
        ;; data in fields on the table itself, because the AST node
        ;; *is* the table, and the fields would show up in the
        ;; compiled output. keep them on the metatable instead.
        (each [k v (pairs tbl)]
          (when (not= :number (type k))
            (tset mt k v)
            (tset tbl k nil)))
        (dispatch (setmetatable tbl mt))))

    (fn add-comment-at [comments index node]
      (case (. comments index)
        existing (table.insert existing node)
        _ (tset comments index [node])))

    (fn next-noncomment [tbl i]
      (if (utils.comment? (. tbl i)) (next-noncomment tbl (+ i 1))
          (utils.sym? (. tbl i) ":") (tostring (. tbl (+ i 1)))
          (. tbl i)))

    (fn extract-comments [tbl]
      "Comment nodes can't be stored inside k/v tables; pull them out for later"
      ;; every comment either preceeds a key, preceeds a value, or is at the end
      (let [comments {:keys {}
                      :values {}
                      :last []}]
        (while (utils.comment? (. tbl (length tbl)))
          (table.insert comments.last 1 (table.remove tbl)))
        (var last-key? false)
        (each [i node (ipairs tbl)]
          (if (not (utils.comment? node))
              (set last-key? (not last-key?))
              last-key?
              (add-comment-at comments.values (next-noncomment tbl i) node)
              (add-comment-at comments.keys (next-noncomment tbl i) node)))
        ;; strip out the comments in a second pass; if we did it in the first
        ;; pass we wouldn't be able to distinguish key-attached vs val-attached
        (for [i (length tbl) 1 -1]
          (when (utils.comment? (. tbl i))
            (table.remove tbl i)))
        comments))

    (fn close-curly-table [tbl]
      (let [comments (extract-comments tbl)
            keys []
            val {}]
        (when (not= (% (length tbl) 2) 0)
          (set byteindex (- byteindex 1))
          (parse-error "expected even number of values in table literal"))
        (setmetatable val tbl) ; see note above about source data
        (for [i 1 (length tbl) 2]
          (when (and (= (tostring (. tbl i)) ":") (utils.sym? (. tbl (+ i 1)))
                     (utils.sym? (. tbl i)))
            (tset tbl i (tostring (. tbl (+ i 1)))))
          (tset val (. tbl i) (. tbl (+ i 1)))
          (table.insert keys (. tbl i)))
        (set tbl.comments comments)
        ;; save off the key order so the table can be reconstructed in order
        (set tbl.keys keys)
        (dispatch val)))

    (fn close-table [b]
      (let [top (table.remove stack)]
        (when (= top nil)
          (parse-error (.. "unexpected closing delimiter " (string.char b))))
        (when (and top.closer (not= top.closer b))
          (parse-error (.. "mismatched closing delimiter " (string.char b)
                           ", expected " (string.char top.closer))))
        (set-source-fields top)
        (if (= b 41) (close-list top)
            (= b 93) (close-sequence top)
            (close-curly-table top))))

    (fn bitrange [codepoint low high]
      (% (math.floor (/ codepoint (^ 2 low))) (math.floor (^ 2 (- high low)))))

    (fn encode-utf8 [codepoint-str]
      ;; codepoint-str format is "u{hexidecimal digits}"
      ;; so we need to substring just the interesting parts
      (case (tonumber (codepoint-str:sub 4 -2) 16)
        codepoint (if _G.utf8 (_G.utf8.char codepoint)
                      (<= 0        codepoint 0x7F)
                      (string.char codepoint)
                      (<= 0x80     codepoint 0x7FF)
                      (string.char (+ 0xC0 (bitrange codepoint 6 11))
                                   (+ 0x80 (bitrange codepoint 0 6)))
                      (<= 0x800    codepoint 0xFFFF)
                      (string.char (+ 0xE0 (bitrange codepoint 12 16))
                                   (+ 0x80 (bitrange codepoint 6 12))
                                   (+ 0x80 (bitrange codepoint 0 6)))
                      (<= 0x10000  codepoint 0x1FFFFF)
                      (string.char (+ 0xF0 (bitrange codepoint 18 21))
                                   (+ 0x80 (bitrange codepoint 12 18))
                                   (+ 0x80 (bitrange codepoint 6 12))
                                   (+ 0x80 (bitrange codepoint 0 6)))
                      ;; These are past the range of valid unicode,
                      ;; but we parse them anyway to match Lua
                      (<= 0x20000  codepoint 0x3FFFFFF)
                      (string.char (+ 0xF8 (bitrange codepoint 24 26))
                                   (+ 0x80 (bitrange codepoint 18 24))
                                   (+ 0x80 (bitrange codepoint 12 18))
                                   (+ 0x80 (bitrange codepoint 6 12))
                                   (+ 0x80 (bitrange codepoint 0 6)))
                      (<= 0x400000 codepoint 0x7FFFFFFF)
                      (string.char (+ 0xFC (bitrange codepoint 30 31))
                                   (+ 0x80 (bitrange codepoint 24 30))
                                   (+ 0x80 (bitrange codepoint 18 24))
                                   (+ 0x80 (bitrange codepoint 12 18))
                                   (+ 0x80 (bitrange codepoint 6 12))
                                   (+ 0x80 (bitrange codepoint 0 6)))
                      (parse-error (.. "utf8 value too large: " codepoint-str)))
        _ (parse-error (.. "Illegal string: " codepoint-str))))

    (fn parse-string-loop [chars b state]
      (when b
        (table.insert chars (string.char b)))
      (let [state (case [state b]
                    [:base 92] :backslash
                    [:base 34] :done
                    _ :base)]
        (if (and b (not= state :done))
            (parse-string-loop chars (getb) state)
            b)))

    (fn expand-str [str]
      (let [result []]
        (var i 1)
        (while (<= i (length str))
          (let [(add-to-i add-to-result) (case (str:match "^[^\\]+" i)
                                           text (values (length text) text)
                                           ;; literal escape code
                                           _ (case (. escapes (str:match "^\\(.?)" i))
                                               escape (values 2 escape)
                                               ;; the windows version of \<newline>
                                               _ (if (= "\\\r\n" (str:sub i (+ i 2)))
                                                   (values 3 "\r\n")
                                                   ;; hex escape code
                                                   (case (str:match "^\\x(%x%x)" i)
                                                     hex-code (values 4 (string.char (tonumber hex-code 16)))
                                                     ;; unicode esape code
                                                     _ (case (str:match "^\\u{%x+}" i)
                                                         unicode-escape (values (length unicode-escape) (encode-utf8 unicode-escape))
                                                         ;; whitespace escape code
                                                         _ (case (str:find "^\\z%s*" i)
                                                             (_ j) (values (+ (- j i) 1) "")
                                                             ;; decimal escape code
                                                             _ (case (str:match "^\\(%d%d?%d?)" i)
                                                                 digits (let [byte (tonumber digits 10)]
                                                                          (when (< 255 byte)
                                                                            (parse-error "invalid decimal escape"))
                                                                          (values (+ (length digits) 1) (string.char byte)))
                                                                 ;; unknown escape code
                                                                 _ (parse-error "invalid escape sequence"))))))))]
            (table.insert result add-to-result)
            (set i (+ i add-to-i))))
        (table.concat result)))

    (fn parse-string [source]
      (when (not whitespace-since-dispatch)
        (warn "expected whitespace before string" nil filename line))
      (table.insert stack {:closer 34})
      (let [chars ["\""]]
        (when (not (parse-string-loop chars (getb) :base))
          (badend))
        (table.remove stack)
        (let [raw (table.concat chars)
<<<<<<< HEAD
              formatted (raw:gsub "[\a-\r]" escape-char)]
          (case ((or (rawget _G :loadstring) load) (.. "return " formatted))
            load-fn (dispatch (load-fn) source raw)
            nil (parse-error (.. "Invalid string: " raw))))))
=======
              expanded (expand-str (raw:sub 2 -2))]
          (dispatch expanded source raw))))
>>>>>>> 66c47616

    (fn parse-prefix [b]
      "expand prefix byte into wrapping form eg. '`a' into '(quote a)'"
      (table.insert stack {:prefix (. prefixes b) : filename : line
                           :bytestart byteindex :col (- col 1)})
      (let [nextb (getb)
            trailing-whitespace? (or (whitespace? nextb) (= true (. delims nextb)))]
        (when (and trailing-whitespace? (not= b 35))
          (parse-error "invalid whitespace after quoting prefix"))
        (ungetb nextb)
        (when (and trailing-whitespace? (= b 35))
          (let [source (table.remove stack)]
            (set-source-fields source)
            (dispatch (utils.sym "#" source))))))

    (fn parse-sym-loop [chars b]
      (if (and b (sym-char? b))
          (do
            (table.insert chars (string.char b))
            (parse-sym-loop chars (getb)))
          (do
            (when b
              (ungetb b))
            chars)))

    (fn parse-number [rawstr source]
      ;; numbers can have underscores in the middle or end, but not at the start
      (let [trimmed (and (not (rawstr:find "^_")) (rawstr:gsub "_" ""))]
        (if (or (= trimmed "nan") (= trimmed "-nan")) false ; 5.1 is weird
            (rawstr:match "^%d")
            (do
              (dispatch (or (tonumber trimmed)
                            (parse-error (.. "could not read number \"" rawstr
                                             "\"") (- (length rawstr))))
                        source rawstr)
              true)
            (case (tonumber trimmed)
              x (do
                  (dispatch x source rawstr)
                  true)
              _ false))))

    (fn check-malformed-sym [rawstr]
      ;; for backwards-compatibility, special-case allowance of ~= but
      ;; all other uses of ~ are disallowed
      (fn col-adjust [pat] (- (rawstr:find pat) (utils.len rawstr) 1))
      (if (and (rawstr:match "^~") (not= rawstr "~="))
          (parse-error "invalid character: ~")
          (and (rawstr:match "[%.:][%.:]") (not= rawstr "..")
               (not= rawstr "$..."))
          (parse-error (.. "malformed multisym: " rawstr)
                       (col-adjust "[%.:][%.:]"))
          (and (not= rawstr ":") (rawstr:match ":$"))
          (parse-error (.. "malformed multisym: " rawstr)
                       (col-adjust ":$"))
          (rawstr:match ":.+[%.:]")
          (parse-error (.. "method must be last component of multisym: " rawstr)
                       (col-adjust ":.+[%.:]")))
      (when (not whitespace-since-dispatch)
        (warn "expected whitespace before token" nil filename line))
      rawstr)

    (fn parse-sym [b]                   ; not just syms actually...
      (let [source {:bytestart byteindex : filename : line :col (- col 1)}
            rawstr (table.concat (parse-sym-loop [(string.char b)] (getb)))]
        (set-source-fields source)
        (if (= rawstr :true)
            (dispatch true source)
            (= rawstr :false)
            (dispatch false source)
            (= rawstr "...")
            (dispatch (utils.varg source))
            (= rawstr ".inf")
            (dispatch (/ 1 0) source rawstr)
            (= rawstr "-.inf")
            (dispatch (/ -1 0) source rawstr)
            (= rawstr ".nan")
            (dispatch nan source rawstr)
            (= rawstr "-.nan")
            (dispatch negative-nan source rawstr)
            (rawstr:match "^:.+$")
            (dispatch (rawstr:sub 2) source rawstr)
            (not (parse-number rawstr source))
            (dispatch (utils.sym (check-malformed-sym rawstr) source)))))

    (fn parse-loop [b]
      (if (not b) nil
          (= b 59) (parse-comment (getb) [";"])
          (= (type (. delims b)) :number) (open-table b)
          (. delims b) (close-table b)
          (= b 34) (parse-string {:bytestart byteindex : filename : line : col})
          (. prefixes b) (parse-prefix b)
          (or (sym-char? b) (= b (string.byte "~"))) (parse-sym b)
          (not (utils.hook-opts :illegal-char options b getb ungetb dispatch))
          (parse-error (.. "invalid character: " (string.char b))))
      (if (not b) nil ; EOF
          done? (values true retval)
          (parse-loop (skip-whitespace (getb) close-table))))

    (parse-loop (skip-whitespace (getb) close-table)))

  (values parse-stream #(set (stack line byteindex col lastb)
                             (values [] 1 0 0 (and (not= lastb 10) lastb)))))

(fn parser [stream-or-string ?filename ?options]
  "Returns an iterator fn which parses string-or-stream and returns AST nodes.
On success, returns true and the AST node. Returns nil when it reaches the end."
  (let [filename (or ?filename :unknown)
        options (or ?options utils.root.options {})]
    ;; it's really easy to accidentally pass an options table here because all
    ;; the other fennel functions take the options table as the second arg!
    (assert (= :string (type filename))
            "expected filename as second argument to parser")
    (if (= :string (type stream-or-string))
        (parser-fn (string-stream stream-or-string options) filename options)
        (parser-fn stream-or-string filename options))))

{: granulate : parser : string-stream : sym-char?}<|MERGE_RESOLUTION|>--- conflicted
+++ resolved
@@ -339,15 +339,8 @@
           (badend))
         (table.remove stack)
         (let [raw (table.concat chars)
-<<<<<<< HEAD
-              formatted (raw:gsub "[\a-\r]" escape-char)]
-          (case ((or (rawget _G :loadstring) load) (.. "return " formatted))
-            load-fn (dispatch (load-fn) source raw)
-            nil (parse-error (.. "Invalid string: " raw))))))
-=======
               expanded (expand-str (raw:sub 2 -2))]
           (dispatch expanded source raw))))
->>>>>>> 66c47616
 
     (fn parse-prefix [b]
       "expand prefix byte into wrapping form eg. '`a' into '(quote a)'"
