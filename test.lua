-- don't use require; that will pick up luarocks-installed module, not checkout
local fennel = dofile("fennel.lua")
table.insert(package.loaders or package.searchers, fennel.searcher)
local generate = fennel.dofile("generate.fnl")
local view = fennel.dofile("fennelview.fnl")

-- Allow deterministic re-runs of generated things.
local seed = os.getenv("SEED") or os.time()
print("SEED=" .. seed)
math.randomseed(seed)

local pass, fail, err = 0, 0, 0

-- one global to store values in during tests
_G.tbl = {}

---- core language tests ----

local cases = {
    calculations = {
        ["(+ 1 2 (- 1 2))"]=2,
        ["(* 1 2 (/ 1 2))"]=1,
        ["(+ 1 2 (^ 1 2))"]=4,
        ["(% 1 2 (- 1 2))"]=0,
        -- 1 arity results
        ["(- 1)"]=-1,
        ["(/ 2)"]=1/2,
        -- ["(// 2)"]=1//2,
        -- 0 arity results
        ["(+)"]=0,
        ["(*)"]=1,
    },

    booleans = {
        ["(or false nil true 12 false)"]=true,
        ["(or 11 true false)"]=11,
        ["(and true 12 \"hey\")"]="hey",
        ["(and 43 table false)"]=false,
        ["(not true)"]=false,
        ["(not 39)"]=false,
        ["(not nil)"]=true,
        -- 1 arity results
        ["(or 5)"]=5,
        ["(and 5)"]=5,
        -- 0 arity results
        ["(or)"]=false,
        ["(and)"]=true,
    },

    comparisons = {
        ["(> 2 0)"]=true,
        ["(> 2 0 -1)"]=true,
        ["(<= 5 1 91)"]=false,
        ["(> -4 89)"]=false,
        ["(< -4 89)"]=true,
        ["(>= 22 (+ 21 1))"]=true,
        ["(<= 88 32)"]=false,
        ["(not= 33 1)"]=true,
        ["(= 1 1 2 2)"]=false,
        ["(not= 6 6 9)"]=true,
        ["(let [f (fn [] (tset tbl :dbl (+ 1 (or (. tbl :dbl) 0))) 1)]\
            (< 0 (f) 2) (. tbl :dbl))"]=1,
    },

    parsing = {
        ["\"\\\\\""]="\\",
        ["\"abc\\\"def\""]="abc\"def",
        ["\"abc\\240\""]="abc\240",
        ["\"abc\n\\240\""]="abc\n\240",
        ["150_000"]=150000,
    },

    functions = {
        -- regular function
        ["((fn [x] (* x 2)) 26)"]=52,
        -- nested functions
        ["(let [f (fn [x y f2] (+ x (f2 y)))\
                  f2 (fn [x y] (* x (+ 2 y)))\
                  f3 (fn [f] (fn [x] (f 5 x)))]\
                  (f 9 5 (f3 f2)))"]=44,
        -- closures can set vars they close over
        ["(var a 11) (let [f (fn [] (set a (+ a 2)))] (f) (f) a)"]=15,
        -- partial application
        ["(let [add (fn [x y] (+ x y)) inc (partial add 1)] (inc 99))"]=100,
        ["(let [add (fn [x y z] (+ x y z)) f2 (partial add 1 2)] (f2 6))"]=9,
        ["(let [add (fn [x y] (+ x y)) add2 (partial add)] (add2 99 2))"]=101,
        -- functions with empty bodies return nil
        ["(if (= nil ((fn [a]) 1)) :pass :fail)"]="pass",
        -- basic lambda
        ["((lambda [x] (+ x 2)) 4)"]=6,
        -- vararg lambda
        ["((lambda [x ...] (+ x 2)) 4)"]=6,
        -- lambdas perform arity checks
        ["(let [(ok e) (pcall (lambda [x] (+ x 2)))]\
            (string.match e \"Missing argument x\"))"]="Missing argument x",
        -- lambda arity checks skip argument names starting with ?
        ["(let [(ok val) (pcall (λ [?x] (+ (or ?x 1) 8)))] (and ok val))"]=9,
        -- method calls work
        ["(: :hello :find :e)"]=2,
        -- method calls don't double side effects
        ["(var a 0) (let [f (fn [] (set a (+ a 1)) :hi)] (: (f) :find :h)) a"]=1,
    },

    conditionals = {
        -- basic if
        ["(let [x 1 y 2] (if (= (* 2 x) y) \"yep\"))"]="yep",
        -- if can contain side-effects
        ["(var x 12) (if true (set x 22) 0) x"]=22,
        -- else branch works
        ["(if false \"yep\" \"nope\")"]="nope",
        -- else branch runs on nil
        ["(if non-existent 1 (* 3 9))"]=27,
        -- else works with temporaries
        ["(let [x {:y 2}] (if false \"yep\" (< 1 x.y 3) \"uh-huh\" \"nope\"))"]="uh-huh",
        -- when is for side-effects
        ["(var [a z] [0 0]) (when true (set a 192) (set z 12)) (+ z a)"]=204,
        -- when treats nil as falsey
        ["(var a 884) (when nil (set a 192)) a"]=884,
        -- when body does not run on false
        ["(when (= 12 88) (os.exit 1)) false"]=false,
    },

    core = {
        -- comments
        ["74 ; (require \"hey.dude\")"]=74,
        -- comments go to the end of the line
        ["(var x 12) ;; (set x 99)\n x"]=12,
        -- calling built-in lua functions
        ["(table.concat [\"ab\" \"cde\"] \",\")"]="ab,cde",
        -- table lookup
        ["(let [t []] (table.insert t \"lo\") (. t 1))"]="lo",
        -- nested table lookup
        ["(let [t [[21]]] (+ (. (. t 1) 1) (. t 1 1)))"]=42,
        -- table lookup base case
        ["(let [x 17] (. 17))"]=17,
        -- table lookup with literal
        ["(+ (. {:a 93 :b 4} :a) (. [1 2 3] 2))"]=95,
        -- table lookup with literal using matching-key-and-variable shorthand
        ["(let [k 5 t {: k}] t.k)"]=5,
        -- set works with multisyms
        ["(let [t {}] (set t.a :multi) (. t :a))"]="multi",
        -- set works on parent scopes
        ["(var n 0) (let [f (fn [] (set n 96))] (f) n)"]=96,
        -- set-forcibly! works on local & let vars
        ["(local a 3) (let [b 2] (set-forcibly! a 7) (set-forcibly! b 6) (+ a b))"]=13,
        -- local names with dashes in them
        ["(let [my-tbl {} k :key] (tset my-tbl k :val) my-tbl.key)"]="val",
        -- functions inside each
        ["(var i 0) (each [_ ((fn [] (pairs [1])))] (set i 1)) i"]=1,
        -- let with nil value
        ["(let [x 3 y nil z 293] z)"]=293,
        -- nested let inside loop
        ["(var a 0) (for [_ 1 3] (let [] (table.concat []) (set a 33))) a"]=33,
        -- set can be used as expression
        ["(var x 1) (let [_ (set x 92)] x)"]=92,
        -- tset can be used as expression
        ["(let [t {} _ (tset t :a 84)] (. t :a))"]=84,
        -- Setting multivalue vars
        ["(do (var a nil) (var b nil) (local ret (fn [] a)) (set (a b) (values 4 5)) (ret))"]=4,
        -- Tset doesn't screw up with table literal
        ["(do (tset {} :a 1) 1)"]=1,
    },

    ifforms = {
        ["(do (fn myfn [x y z] (+ x y z)) (myfn 1 (if 1 2 3) 4))"]=7,
        ["(do (fn myfn [x y z] (+ x y z)) (myfn 1 (if 1 (values 2 5) 3) 4))"]=7,
        ["(let [x (if false 3 (values 2 5))] x)"]=2,
        ["(if (values 1 2) 3 4)"]=3,
        ["(if (values 1) 3 4)"]=3,
        ["(do (fn myfn [x y z] (+ x y z)) (myfn 1 4 (if 1 2 3)))"]=7,
    },

    destructuring = {
        -- regular tables
        ["(let [[a b c d] [4 2 43 7]] (+ (* a b) (- c d)))"]=44,
        -- mismatched count
        ["(let [[a b c] [4 2]] (or c :missing))"]="missing",
        ["(let [[a b] [9 2 49]] (+ a b))"]=11,
        -- recursively
        ["(let [[a [b c] d] [4 [2 43] 7]] (+ (* a b) (- c d)))"]=44,
        -- multiple values
        ["(let [(a b) ((fn [] (values 4 2)))] (+ a b))"]=6,
        -- multiple values recursively
        ["(let [(a [b [c] d]) ((fn [] (values 4 [2 [1] 9])))] (+ a b c d))"]=16,
        -- multiple values without function wrapper
        ["(let [(a [b [c] d]) (values 4 [2 [1] 9])] (+ a b c d))"]=16,
        -- global destructures tables
        ["(global [a b c d] [4 2 43 7]) (+ (* a b) (- c d))"]=44,
        -- global works with multiple values
        ["(global (a b) ((fn [] (values 4 29)))) (+ a b)"]=33,
        -- local keyword
        ["(local (-a -b) ((fn [] (values 4 29)))) (+ -a -b)"]=33,
        -- rest args
        ["(let [[a b & c] [1 2 3 4 5]] (+ a (. c 2) (. c 3)))"]=10,
        -- all vars get flagged as var
        ["(var [a [b c]] [1 [2 3]]) (set a 2) (set c 8) (+ a b c)"]=12,
        -- fn args
        ["((fn dest [a [b c] [d]] (+ a b c d)) 5 [9 7] [2])"]=23,
        -- each
        ["(var x 0) (each [_ [a b] (ipairs [[1 2] [3 4]])] (set x (+ x (* a b)))) x"]=14,
        -- key/value destructuring
        ["(let [{:a x :b y} {:a 2 :b 4}] (+ x y))"]=6,
        -- key/value destructuring with the same names
        ["(let [{: a : b} {:a 3 :b 5}] (+ a b))"]=8,
        -- nesting k/v and sequential
        ["(let [{:a [x y z]} {:a [1 2 4]}] (+ x y z))"]=7,
        -- Local shadowing in let form
        ["(let [x 1 x (if (= x 1) 2 3)] x)"]=2,
    },

    loops = {
        -- numeric loop
        ["(var x 0) (for [y 1 5] (set x (+ x 1))) x"]=5,
        -- numeric loop with step
        ["(var x 0) (for [y 1 20 2] (set x (+ x 1))) x"]=10,
        -- while loop
        ["(var x 0) (while (< x 7) (set x (+ x 1))) x"]=7,
        -- each loop iterates over tables
        ["(let [t {:a 1 :b 2} t2 {}]\
               (each [k v (pairs t)]\
               (tset t2 k v))\
            (+ t2.a t2.b))"]=3,
    },

    edge = {
        -- IIFE in if statement required
        ["(let [(a b c d e f g) (if (= (+ 1 1) 2) (values 1 2 3 4 5 6 7))] (+ a b c d e f g))"]=28,
        -- IIFE in if statement required v2
        ["(let [(a b c d e f g) (if (= (+ 1 1) 3) nil\
                                       ((or unpack table.unpack) [1 2 3 4 5 6 7]))]\
            (+ a b c d e f g))"]=28,
        -- IIFE if test v3
        ["(length [(if (= (+ 1 1) 2) (values 1 2 3 4 5) (values 1 2 3))])"]=5,
        -- IIFE if test v4
        ["(select \"#\" (if (= 1 (- 3 2)) (values 1 2 3 4 5) :onevalue))"]=5,
        -- Values special in array literal
        ["(length [(values 1 2 3 4 5)])"]=5,
        ["(let [x (if 3 4 5)] x)"]=4,
        ["(do (local c1 20) (local c2 40) (fn xyz [A B] (and A B)) (xyz (if (and c1 c2) true false) 52))"]=52
    },

    macros = {
        -- built-in macros
        ["(let [x [1]]\
            (doto x (table.insert 2) (table.insert 3)) (table.concat x))"]="123",
        -- arrow threading
        ["(-> (+ 85 21) (+ 1) (- 99))"]=8,
        ["(->> (+ 85 21) (+ 1) (- 99))"]=-8,
        -- nil-safe forms
        ["(-?> {:a {:b {:c :z}}} (. :a) (. :b) (. :c))"]="z",
        ["(-?> {:a {:b {:c :z}}} (. :a) (. :missing) (. :c))"]=nil,
        ["(-?>> :w (. {:w :x}) (. {:x :y}) (. {:y :z}))"]="z",
        ["(-?>> :w (. {:w :x}) (. {:x :missing}) (. {:y :z}))"]=nil,
        -- just a boring old set+fn combo
        ["(require-macros \"test-macros\")\
          (defn1 hui [x y] (global z (+ x y))) (hui 8 4) z"]=12,
        -- macros with mangled names
        ["(require-macros \"test-macros\")\
          (->1 9 (+ 2) (* 11))"]=121,
        -- macros loaded in function scope shouldn't leak to other functions
        ["((fn [] (require-macros \"test-macros\") (global x1 (->1 99 (+ 31)))))\
          (pcall (fn [] (global x1 (->1 23 (+ 1)))))\
          x1"]=130,
        -- special form
        [ [[(eval-compiler
             (tset _SPECIALS "reverse-it" (fn [ast scope parent opts]
               (tset ast 1 "do")
               (for [i 2 (math.ceil (/ (length ast) 2))]
                 (let [a (. ast i) b (. ast (- (length ast) (- i 2)))]
                   (tset ast (- (length ast) (- i 2)) a)
                   (tset ast i b)))
               (_SPECIALS.do ast scope parent opts))))
           (reverse-it 1 2 3 4 5 6)]]]=1,
        -- nesting quote can only happen in the compiler
        ["(eval-compiler (set tbl.nest ``nest))\
          (tostring tbl.nest)"]="(quote, nest)",
        -- inline macros
        ["(macros {:plus (fn [x y] `(+ ,x ,y))}) (plus 9 9)"]=18,
        -- Vararg in quasiquote
        ["(macros {:x (fn [] `(fn [...] (+ 1 1)))}) ((x))"]=2,
        -- Threading macro with single function, with and without parens
        ["(-> 1234 (string.reverse) (string.upper))"]="4321",
        ["(-> 1234 string.reverse string.upper)"]="4321"
    },
    hashfn = {
        -- Basic hashfn
        ["(#(+ $1 $2) 3 4)"]=7,
        -- Ignore arguments hashfn
        ["(#(+ $3 $4) 1 1 3 4)"]=7,
        -- One argument
        ["(#(+ $1 45) 1)"]=46,
        -- With let
        ["(let [f #(+ $1 45)] (f 1))"]=46,
        -- Complex body
        ["(let [f #(do (local a 1) (local b (+ $1 $1 a)) (+ a b))] (f 1))"]=4,
    },
    match = {
        -- basic literal
        ["(match (+ 1 6) 7 8)"]=8,
        -- actually return the one that matches
        ["(match (+ 1 6) 7 8 8 1 9 2)"]=8,
        -- string literals? and values that come from locals?
        ["(let [s :hey] (match s :wat :no :hey :yes))"]="yes",
        -- tables please
        ["(match [:a :b :c] [a b c] (.. b :eee))"]="beee",
        -- tables with literals in them
        ["(match [:a :b :c] [1 t d] :no [a b :d] :NO [a b :c] b)"]="b",
        -- nested tables
        ["(match [:a [:b :c]] [a b :c] :no [:a [:b c]] c)"]="c",
        -- non-sequential tables
        ["(match {:a 1 :b 2} {:c 3} :no {:a n} n)"]=1,
        -- nested non-sequential
        ["(match [:a {:b 8}] [a b :c] :no [:a {:b b}] b)"]=8,
        -- unification
        ["(let [k :k] (match [5 :k] :b :no [n k] n))"]=5,
        -- length mismatch
        ["(match [9 5] [a b c] :three [a b] (+ a b))"]=14,
        -- 3rd arg may be nil here
        ["(match [9 5] [a b ?c] :three [a b] (+ a b))"]="three",
        -- no double-eval
        ["(var x 1) (fn i [] (set x (+ x 1)) x) (match (i) 4 :N 3 :n 2 :y)"]="y",
        -- multi-valued
        ["(match (values 5 9) 9 :no (a b) (+ a b))"]=14,
        -- multi-valued with nil
        ["(match (values nil :nonnil) (true _) :no (nil b) b)"]="nonnil",
        -- error values
        ["(match (io.open \"/does/not/exist\") (nil msg) :err f f)"]="err",
        -- last clause becomes default
        ["(match [1 2 3] [3 2 1] :no [2 9 1] :NO :default)"]="default",
        -- intra-pattern unification
        ["(match [1 2 3] [x y x] :no [x y z] :yes)"]="yes",
        ["(match [1 2 1] [x y x] :yes)"]="yes",
        ["(match (values 1 [1 2]) (x [x x]) :no (x [x y]) :yes)"]="yes",
        -- external unification
        ["(let [x 95] (match [52 85 95] [x y z] :nope [a b x] :yes))"]="yes",
        -- deep nested unification
        ["(match [1 2 [[3]]] [x y [[x]]] :no [x y z] :yes)"]="yes",
        ["(match [1 2 [[1]]] [x y [z]] (. z 1))"]=1,
        -- _ wildcard
        ["(match [1 2] [_ _] :wildcard)"]="wildcard",
        -- rest args
        ["(match [1 2 3] [a & b] (+ a (. b 1) (. b 2)))"]=6,
<<<<<<< HEAD
        ["(match [1] [a & b] (# b))"]=0,
        -- guard clause
        ["(match {:sieze :him} \
            (tbl :? (. tbl :no)) :no \
            (tbl :? (. tbl :sieze)) :siezed)"]="siezed",
        -- multiple guard clauses
        ["(match {:sieze :him} \
            (tbl :? tbl.sieze tbl.no) :no \
            (tbl :? tbl.sieze (= tbl.sieze :him)) :siezed2)"]="siezed2",
        -- guards with patterns inside
        ["(match [{:sieze :him} 5] \
            ([f 4] :? f.sieze (= f.sieze :him)) 4\
            ([f 5] :? f.sieze (= f.sieze :him)) 5)"]=5,
=======
        ["(match [1] [a & b] (length b))"]=0,
>>>>>>> 43b60b1f
    }
}

for name, tests in pairs(cases) do
    print("Running tests for " .. name .. "...")
    for code, expected in pairs(tests) do
        local ok, res = pcall(fennel.eval, code, {allowedGlobals = false})
        if not ok then
            err = err + 1
            print(" Error: " .. res .. " in: ".. fennel.compile(code))
        else
            if expected ~= res then
                fail = fail + 1
                print(" Expected " .. view(res) .. " to be " .. view(expected))
            else
                pass = pass + 1
            end
        end
    end
end

---- fennelview tests ----

local function count(t)
    local c = 0
    for _ in pairs(t) do c = c + 1 end
    return c
end

local function table_equal(a, b, deep_equal)
    local miss_a, miss_b = {}, {}
    for k in pairs(a) do
        if deep_equal(a[k], b[k]) then a[k], b[k] = nil, nil end
    end
    for k, v in pairs(a) do
        if type(k) ~= "table" then miss_a[view(k)] = v end
    end
    for k, v in pairs(b) do
        if type(k) ~= "table" then miss_b[view(k)] = v end
    end
    return (count(a) == count(b)) or deep_equal(miss_a, miss_b)
end

local function deep_equal(a, b)
    if (a ~= a) or (b ~= b) then return true end -- don't fail on nan
    if type(a) == type(b) then
        if type(a) == "table" then return table_equal(a, b, deep_equal) end
        return tostring(a) == tostring(b)
    end
end

print("Running tests for fennelview...")
for _ = 1, 16 do
    local item = generate()
    local ok, viewed = pcall(view, item)
    if ok then
        local ok2, round_tripped = pcall(fennel.eval, viewed)
        if(ok2) then
            if deep_equal(item, round_tripped) then
                pass = pass + 1
            else
                print("Expected " .. viewed .. " to round-trip thru view/eval: "
                          .. tostring(round_tripped))
                fail = fail + 1
            end
        else
            print(" Error loading viewed item: " .. viewed, round_tripped)
            err = err + 1
        end
    else
        print(" Error viewing " .. tostring(item))
        err = err + 1
    end
end

---- tests for compilation failures ----

local compile_failures = {
    ["(f"]="expected closing delimiter %) in unknown:1",
    ["\n\n(+))"]="unexpected closing delimiter %) in unknown:3",
    ["(fn)"]="expected vector arg list",
    ["(fn [12])"]="expected symbol for function parameter",
    ["(fn [:huh] 4)"]="expected symbol for function parameter",
    ["(fn [false] 4)"]="expected symbol for function parameter",
    ["(fn [nil] 4)"]="expected symbol for function parameter",
    ["(lambda [x])"]="missing body",
    ["(let [x 1])"]="missing body",
    ["(let [x 1 y] 8)"]="expected even number of name/value bindings",
    ["(let [:x 1] 1)"]="unable to destructure",
    ["(let [false 1] 9)"]="unable to destructure false",
    ["(let [nil 1] 9)"]="unable to destructure nil",
    ["(let [[a & c d] [1 2]] c)"]="rest argument in final position",
    ["(set a 19)"]="error in 'set' unknown:1: expected local var a",
    ["(set [a b c] [1 2 3]) (+ a b c)"]="expected local var",
    ["(let [x 1] (set-forcibly! x 2) (set x 3) x)"]="expected local var",
    ["(not true false)"]="expected one argument",
    ["\n\n(let [x.y 9] nil)"]="unknown:3: did not expect multi",
    ["()"]="expected a function to call",
    ["(789)"]="789.*cannot call literal value",
    ["(fn [] [...])"]="unexpected vararg",
    -- line numbers
    ["(set)"]="Compile error in 'set' unknown:1: expected name and value",
    ["(let [b 9\nq (.)] q)"]="2: expected table argument",
    ["(do\n\n\n(each \n[x 34 (pairs {})] 21))"]="4: expected iterator symbol",
    ["(fn []\n(for [32 34 32] 21))"]="2: expected iterator symbol",
    ["\n\n(let [f (lambda []\n(local))] (f))"]="4: expected name and value",
    ["(do\n\n\n(each \n[x (pairs {})] (when)))"]="when' unknown:5:",
    -- macro errors have macro names in them
    ["\n(when)"]="Compile error in .when. unknown:2",
    -- strict about unknown global reference
    ["(hey)"]="unknown global",
    ["(fn global-caller [] (hey))"]="unknown global",
    ["(let [bl 8 a bcd] nil)"]="unknown global",
    ["(let [t {:a 1}] (+ t.a BAD))"]="BAD",
    ["(each [k v (pairs {})] (BAD k v))"]="BAD",
    ["(global good (fn [] nil)) (good) (BAD)"]="BAD",
    ["(global + 1)"]="overshadowed",
    ["(global // 1)"]="overshadowed",
    ["(global let 1)"]="overshadowed",
    ["(global - 1)"]="overshadowed",
    ["(let [global 1] 1)"]="overshadowed",
    ["(fn global [] 1)"]="overshadowed",
    ["(match [1 2 3] [a & b c] nil)"]="rest argument in final position",
    ["(x(y))"]="expected whitespace before opening delimiter %(",
    ["(x[1 2])"]="expected whitespace before opening delimiter %[",
}

print("Running tests for compile errors...")
for code, expected_msg in pairs(compile_failures) do
    local ok, msg = pcall(fennel.compileString, code, {allowedGlobals = {"pairs"}})
    if(ok) then
        fail = fail + 1
        print(" Expected failure when compiling " .. code .. ": " .. msg)
    elseif(not msg:match(expected_msg)) then
        fail = fail + 1
        print(" Expected " .. expected_msg .. " when compiling " .. code ..
                  " but got " .. msg)
    end
end

---- mangling and unmangling ----

-- Mapping from any string to Lua identifiers. (in practice, will only be from
-- fennel identifiers to lua, should be general for programatically created
-- symbols)

local mangling_tests = {
    ['a'] = 'a',
    ['a_3'] = 'a_3',
    ['3'] = '__fnl_global__3', -- a fennel symbol would usually not be a number
    ['a-b-c'] = '__fnl_global__a_2db_2dc',
    ['a_b-c'] = '__fnl_global__a_5fb_2dc',
}

print("Running tests for mangling / unmangling...")
for k, v in pairs(mangling_tests) do
    local manglek = fennel.mangle(k)
    local unmanglev = fennel.unmangle(v)
    if v ~= manglek then
        print(" Expected fennel.mangle(" .. k .. ") to be " .. v ..
                  ", got " .. manglek)
        fail = fail + 1
    else
        pass = pass + 1
    end
    if k ~= unmanglev then
        print(" Expected fennel.unmangle(" .. v .. ") to be " .. k ..
                  ", got " .. unmanglev)
        fail = fail + 1
    else
        pass = pass + 1
    end
end

---- quoting and unquoting ----

local quoting_tests = {
    ['`:abcde'] = {"return \"abcde\"", "simple string quoting"},
    [',a'] = {"return unquote(a)",
              "unquote outside quote is simply passed thru"},
    ['`[1 2 ,(+ 1 2) 4]'] = {
        "return {1, 2, (1 + 2), 4}",
        "unquote inside quote leads to evaluation"
    },
    ['(let [a (+ 2 3)] `[:hey ,(+ a a)])'] = {
        "local a = (2 + 3)\nreturn {\"hey\", (a + a)}",
        "unquote inside other forms"
    },
    ['`[:a :b :c]'] = {
      "return {\"a\", \"b\", \"c\"}",
      "quoted sequential table"
    },
    ['`{:a 5 :b 9}'] = {
        {
            ["return {[\"a\"]=5, [\"b\"]=9}"] = true,
            ["return {[\"b\"]=9, [\"a\"]=5}"] = true,
        },
      "quoted keyed table"
    }
}

print("Running tests for quote / unquote...")
for k, v in pairs(quoting_tests) do
    local compiled = fennel.compileString(k, {allowedGlobals=false})
    local accepted, ans = v[1]
    if type(accepted) ~= 'table' then
        ans = accepted
        accepted = {}
        accepted[ans] = true
    end
    local message = v[2]
    local errorformat = "While testing %s\n" ..
        "Expected fennel.compileString(\"%s\") to be \"%s\" , got \"%s\""
    if accepted[compiled] then
        pass = pass + 1
    else
        print(errorformat:format(message, k, ans, compiled))
        fail = fail + 1
    end
end

---- misc one-off tests ----

if pcall(fennel.eval, "(->1 1 (+ 4))", {allowedGlobals = false}) then
    fail = fail + 1
    print(" Expected require-macros not leak into next evaluation.")
end

if pcall(fennel.eval, "`(hey)", {allowedGlobals = false}) then
    fail = fail + 1
    print(" Expected quoting lists to fail at runtime.")
end

if pcall(fennel.eval, "`[hey]", {allowedGlobals = false}) then
    fail = fail + 1
    print(" Expected quoting syms to fail at runtime.")
end

if not pcall(fennel.eval, "(.. hello-world :w)",
             {env = {["hello-world"] = "hi"}}) then
    fail = fail + 1
    print(" Expected global mangling to work.")
end

local g = {["hello-world"] = "hi", tbl = _G.tbl,
    -- tragically lua 5.1 does not have metatable-aware pairs so we fake it here
    pairs = function(t)
        local mt = getmetatable(t)
        if(mt and mt.__pairs) then
            return mt.__pairs(t)
        else
            return pairs(t)
        end
    end}
g._G = g

if(not pcall(fennel.eval, "(each [k (pairs _G)] (tset tbl k true))", {env = g})
   or not _G.tbl["hello-world"]) then
    fail = fail + 1
    print(" Expected wrapped _G to support env iteration.")
end

do
    local e = {}
    if (not pcall(fennel.eval, "(global x-x 42)", {env = e})
        or not pcall(fennel.eval, "x-x", {env = e})) then
        fail = fail + 1
        print(" Expected mangled globals to be accessible across eval invocations.")
    end
end


print(string.format("\n%s passes, %s failures, %s errors.", pass, fail, err))
if(fail > 0 or err > 0) then os.exit(1) end<|MERGE_RESOLUTION|>--- conflicted
+++ resolved
@@ -341,7 +341,6 @@
         ["(match [1 2] [_ _] :wildcard)"]="wildcard",
         -- rest args
         ["(match [1 2 3] [a & b] (+ a (. b 1) (. b 2)))"]=6,
-<<<<<<< HEAD
         ["(match [1] [a & b] (# b))"]=0,
         -- guard clause
         ["(match {:sieze :him} \
@@ -355,9 +354,7 @@
         ["(match [{:sieze :him} 5] \
             ([f 4] :? f.sieze (= f.sieze :him)) 4\
             ([f 5] :? f.sieze (= f.sieze :him)) 5)"]=5,
-=======
         ["(match [1] [a & b] (length b))"]=0,
->>>>>>> 43b60b1f
     }
 }
 
