(local t (require :test.faith))
(local fennel (require :fennel))

(macro == [form expected ?opts]
  `(let [(ok# val#) (pcall fennel.eval ,(view form) ,?opts)]
     (t.is ok# val#)
     (t.= ,expected val# ,(view form))))

(macro assert-no-iife [code ...]
  `(t.not-match "function _[0-9]+_" (fennel.compile-string ,(view code)) ,...))

(fn test-calculations []
  (== (% 1 2 (- 1 2)) 0)
  (== (* 1 2 (/ 1 2)) 1)
  (== (*) 1)
  (== (+) 0)
  (== (+ 1 2 (- 1 2)) 2)
  (== (+ 1 2 (^ 1 2)) 4)
  (== (- 1) -1)
  (== (+ 99) 99)
  (== (* 32) 32)
  (== (/ 2) 0.5))

(local stderr io.stderr)
(fn test-booleans []
  (set io.stderr nil) ; silence deprecation warnings
  (== (not 39) false)
  (== (and true 12 "hey") "hey")
  (== (or false nil true 12 false) true)
  (== (or 11 true false) 11)
  (== (not true) false)
  (== (and 5) 5)
  (== (and 43 table false) false)
  (== (and true true (values)) true)
  (== (and true (values true false)) false)
  (== (or false (values false (do true))) true)
  (== (tostring (and _G.xyz (do _G.xyz.y) _G.xyz)) "nil")
  (== (not nil) true)
  (== (and true (values true false) true) true)
  (== (or) false)
  (== (and (values)) true)
  (== (or 5) 5)
  (== (and) true)
  ;; the side effect rules are complicated
  (== (do (var i 1) (and true (values (set i 2) true)) i) 2)
  (== (do (var i 1) (and false (values (set i 2) true)) i) 1)
  (== (do (var i 1) (and true (values true (set i 2))) i) 2)
  (== (do (var i 1) (and true (values false (set i 2))) i) 1)
  (== (do (var i 1) (and true (do (values false (set i 2)))) i) 2)
  ;; (and) should never return a second value under any circumstances
  (== (let [(x y) (and true (values true true))] y) nil)
  (== (let [(x y) (and true (values (values true true)))] y) nil)
  (== (let [(x y) (and true (#(values true true)))] y) nil)
  (== (let [(x y) (and true (do (values true true)))] y) nil)
  ;; short-circuit special forms
  (== (let [t {:a 85}] (or true (tset t :a 1)) t.a) 85)
  ;; short-circuit macros too
  (== (do (macro ts [t k v] `(tset ,t ,k ,v))
          (let [t {:a 521}] (or true (ts t :a 1)) t.a)) 521)
  (== ((fn [...] (or (doto [...] (tset 4 4)) :never)) 1 2 3)
      [1 2 3 4])
  ;; short-circuit with methods
  (== (do (var i 1) (let [x {:method #(set i 2)}] (and false (: (#x) (#:method))) i)) 1)
  (== (do (var i 1) (let [x {:method #(set i 2)}] (and true (: (#x) (#:method))) i)) 2)
  (== (do (var i 1) (let [x {:method #nil}] (and false (: (#x) (#:method) (set i 2))) i)) 1)
  (== (do (var i 1) (let [x {:method #nil}] (and true (: (#x) (#:method) (set i 2))) i)) 2)
  ;; address (not expr) bypassing short-circuit protections
  (== (do (var i 1) (fn i++! [] (set i (+ i 1)) i) (or true (not (do (i++!)))) i)
      1)
  (== (do (var i 1) (fn i++! [] (set i (+ i 1)) i)
          (or true (not (when true (i++!))))
          i)
      1)
  (== (do (var i 1) (fn i++! [] (set i (+ i 1)) i)
          (or true (length (do [(i++!)])))
          i)
      1)
  (== (do (var i 1) (fn i++! [] (set i (+ i 1)) i) (fn noop [])
          (or true (noop (not (let [x (i++!)] (* x 2)))))
          i)
      1)
  (== (do (var i 1) (fn i++! [] (set i (+ i 1))) (fn noop [])
          (or true (noop [1 2 (i++!)]))
          i)
      1)
  (== (do (var i 1) (fn i++! [] (set i (+ i 1)) i)
          (or true [:x :y (not (let [b (i++!)] b)) :z])
          i)
      1)
  (== (do (var i 1)  (fn i++! [] (set i (+ i 1)) i)
          (or true (and (let [x (i++!)] x) true))
          i)
      1)
  (== (do (var i 1) (fn i++! [] (set i (+ i 1)) i)
          (or true (if (= i 1) (i++!)))
          i)
      1)
  (== (do (var i 1) (fn i++! [] (set i (+ i 1)) i)
          (or true (for [j 1 1] (i++!)))
          i)
      1)
  (== (do (var i 1) (fn i++! [] (set i (+ i 1)) i)
          (or true (each [j (ipairs [:item])] (i++!)))
          i)
      1)
  (== (do (var i 1) (fn i++! [] (set i (+ i 1)) i)
          (or true (while (= i 1) (i++!)))
          i)
      1)
  (== (do (var i 1)
          (or true (set i 2))
          i)
      1)
  (== (let [t {:field 1}]
          (or true (tset t :field 2))
          t.field)
      1)
  (== (let [t {}]
          (or true (fn t.field []))
          t.field)
      nil)
  (== (do (var i 1)
          (or (lua "i = i + 1" "true") (lua "i = i + 1" "true"))
          i)
      2)
  (set io.stderr stderr))

(fn test-comparisons []
  (== (= 1 1 2 2) false)
  (== (<= 88 32) false)
  (== (> -4 89) false)
  (== (not= 6 6 9) true)
  (== (> 2 0 -1) true)
  (== (~= 33 1) true) ; undocumented backwards-compat alias
  (== (< -4 89) true)
  (== (<= 5 1 91) false)
  (== (>= 22 (+ 21 1)) true)
  (== (not= 33 1) true)
  (== (> 2 0) true)
  (== (let [tbl {}
            f (fn [] (tset tbl :dbl (+ 1 (or (. tbl :dbl) 0))) 1)]
        (< 0 (f) 2) (. tbl :dbl)) 1))

(fn test-functions []
  (== ((fn [a b c] (+ a b c)) 1 (values 8 2)) 11)
  (== ((fn [x] (* x 2)) 26) 52)
  (== ((fn f [a sin cos radC cx cy x y limit dis] sin) 8 529) 529)

  (== (do
        (fn func [] {:map #$1})
        (macro foo [] `(let [a# (func)] ((. a# :map) 123)))
        (foo)
        :yeah)
      "yeah")

  (== ((lambda [[x &as t]] t) [10]) [10])
  (== ((lambda [x ...] (+ x 2)) 4) 6)
  (== ((lambda [x _ y] (+ x y)) 4 5 6) 10)
  (== ((lambda [x] (+ x 2)) 4) 6)

  (== (if (= nil ((fn [a]) 1)) :pass :fail) "pass")
  (== (if (= nil ((lambda [a]) 1)) :lambda-works) "lambda-works")

  (== (let [(ok e) (pcall (lambda [x] (+ x 2)))]
        (string.match e "Missing argument x"))
      "Missing argument x")
  (== (let [(ok val) (pcall (λ [?x] (+ (or ?x 1) 8)))] (and ok val)) 9)
  (== (let [add (fn [x y z] (+ x y z)) f2 (partial add 1 2)] (f2 6)) 9)
  (== (let [add (fn [x y] (+ x y)) add2 (partial add)] (add2 99 2)) 101)
  (== (let [add (fn [x y] (+ x y)) inc (partial add 1)] (inc 99)) 100)
  (== (let [f (fn [x y f2] (+ x (f2 y)))
            f2 (fn [x y] (* x (+ 2 y)))
            f3 (fn [f] (fn [x] (f 5 x)))]
        (f 9 5 (f3 f2))) 44)
  (== (let [f (partial #(doto $1 (table.insert $2)) [])]
        (f 1) (f 2) (f 3)) [1 2 3])
  (== (let [f (partial + (math.random 10))]
        (= (f 1) (f 1) (f 1))) true)
  (== (let [t {:x 1} f (partial + t.x)]
        [(f 1) (do (set t.x 2) (f 1))]) [2 2])
  (== (pcall (lambda [string] nil) 1) true)
  (== (do
        (tset (getmetatable ::) :__call (fn [s t] (. t s)))
        (let [res (:answer {:answer 42})]
          (tset (getmetatable ::) :__call nil)
          res))
      42)
  (== (do
        (var a 11)
        (let [f (fn [] (set a (+ a 2)))]
          (f) (f) a))
      15)
  (== ((fn [a & [b {: c}]] (string.format a (+ b c))) "haha %s" 4 {:c 3})
      "haha 7")
  (== ((fn [& {1 _ 2 _ 3 x}] x) :one :two :three) "three")
  (== (tail! (select 1 :hi))
      "hi")
  (== (if (= 1 1) (tail! (select 1 :yes)) (tail! (select 1 :no)))
      "yes"))

(fn test-conditionals []
  (== (if _G.non-existent 1 (* 3 9)) 27)
  (== (if false "yep" "nope") "nope")
  (== (if false :y true :x :trailing :condition) "x")
  (== (let [b :original b (if false :not-this)] (or b nil)) nil)
  (== (let [x 1 y 2] (if (= (* 2 x) y) "yep")) "yep")
  (== (let [x 3 res (if (= x 1) :ONE (= x 2) :TWO true :???)] res) "???")
  (== (let [x {:y 2}] (if false "yep" (< 1 x.y 3) "uh-huh" "nope")) "uh-huh")
  (== (do
        (var [a z] [0 0])
        (when true (set a 192) (set z 12))
        (+ z a)) 204)
  (== (do
        (var a 884)
        (when nil (set a 192))
        a)
      884)
  (== (do
        (var i 0)
        (var s 0)
        (while (let [l 11]
                 (< i l))
          (set s (+ s i))
          (set i (+ 1 i)))
        s)
      55)
  (== (do
        (var x 12)
        (if true (set x 22) 0)
        x)
      22)
  (== (do
        (when (= 12 88)
          (os.exit 1))
        false)
      false)
  (== (while (let [f false] f)
        (lua :break))
      nil)
  (== (if _G.abc :abc true 55 :else) 55)
  (== (select :# (if false 3)) 1))

(fn test-core []
  (== (table.concat ["ab" "cde"] ",") "ab,cde")
  (== (do
        (var [x y] [3 2])
        (set (x y) (do (local [x y] [(* x 3) 0]) (values x y)))
        (+ x y))
      9)
  (== (+ (. {:a 93 :b 4} :a) (. [1 2 3] 2)) 95)
  (== (do (global a_b :global) (local a-b :local) a_b) "global"
      {:env {}})
  (== (do (tset {} :a 1) 1) 1)
  (== (: {:foo (fn [self] (.. self.bar 2)) :bar :baz} :foo) "baz2")
  (== (do (local x#x# 90) x#x#) 90)
  (== (let [xx (let [xx 1] (* xx 2))] xx) 2)
  (== (let [t {}] (set t.a :multi) (. t :a)) "multi")
  (== (let [t []] (tset t :a (let [{: a} {:a :bcd}] a)) t.a) "bcd")
  (== (let [t {:supported-chars {:x true}}
            field1 :supported-chars
            field2 :y]
        (set (. t field1 field2) true) t.supported-chars.y) true)
  (== (let [t {} tt [[]] value-two :hehe]
        (var x nil)
        (set ((. t 1) x (. tt 1 1)) (values :lol 2 :hey))
        (set (. t 2) value-two)
        (set [(. t 3)] [:lmao])
        (set x 87)
        (.. x (table.concat t " ") (table.concat (. tt 1))))
      "87lol hehe lmaohey")
  (== (do (set (. _G :dynamic-set-global?) true) _G.dynamic-set-global?)
      true
      {:env {:_G {}}})
  (== (let [set-x #(do (set (. $1 :x) $2) $1)] (set-x {} :aw-yiss))
      {:x :aw-yiss})
  (== (let [t [8 9]] (set [(. t 1) (. t 2)] [(. t 2) (. t 1)]) t)
      [9 8])
  (== (let [x 17] (. 17)) 17)
  (== (let [my-tbl {} k :key] (tset my-tbl k :val) my-tbl.key) "val")
  (== (let [t {} _ (tset t :a 84)] (. t :a)) 84)
  (== (let [x 3 y nil z 293] z) 293)
  (== (let [k 5 t {: k}] t.k) 5)
  (== (let [t [[21]]] (+ (. (. t 1) 1) (. t 1 1))) 42)
  (== (let [t []] (table.insert t "lo") (. t 1)) "lo")
  (== (pcall #(each [e {}] nil)) false)
  (== (do
        (var x 12) ;; (set x 99)
        x)
      12 {:scope (fennel.scope)})
  (== (do (var x 1) (let [_ (set x 92)] x)) 92)
  (== (do (var n 0) (let [f (fn [] (set n 96))] (f) n)) 96)
  (== (do (var i 0) (each [_ ((fn [] (pairs [1])))] (set i 1)) i) 1)
  (== (do (var a 0)
          (for [_ 1 3]
            (let []
              (table.concat [])
              (set a 33)))
          a) 33)
  (== (do
        (local a 3)
        (let [b 2]
          (set-forcibly! a 7)
          (set-forcibly! b 6)
          (+ a b))) 13)
  (== (do (global x 1) (global x 284) x) 284 {:env {}})
  (== (do
        (var a nil)
        (var b nil)
        (local ret (fn [] a))
        (set (a b) (values 4 5))
        (ret)) 4)
  (when (not _G.getfenv)
    (== (type _ENV) :table))
  ;; ensure sparse tables don't print with a ton of nils in them
  (t.is (not (string.find (fennel.compileString "{1 :a 999999 :b}") :nil))))

(fn test-if []
  (== (if (values 1 2) 3 4) 3)
  (== (if (values 1) 3 4) 3)
  (== (if _G.nothing :no true :yes) :yes)
  (== (if true :haha-yesss) :haha-yesss)
  (== (let [x (if false 3 (values 2 5))] x) 2)
  (== (do (fn myfn [x y z] (+ x y z))
          (myfn 1 (if 1 (values 2 5) 3) 4))
      7)
  (== (do (fn myfn [x y z] (+ x y z))
          (myfn 1 (if 1 2 3) 4))
      7)
  (== (do (fn myfn [x y z] (+ x y z))
          (myfn 1 4 (if 1 2 3)))
      7))

(fn test-destructuring []
  (== ((fn dest [a [b c] [d]] (+ a b c d)) 5 [9 7] [2]) 23)
  (== ((lambda [[a & b]] (+ a (. b 2))) [90 99 4]) 94)
  (== (do (global (a b) ((fn [] (values 4 29)))) (+ a b)) 33 {:env {}})
  (== (do (global [a b c d] [4 2 43 7]) (+ (* a b) (- c d))) 44 {:env {}})
  (== (let [(a [b [c] d]) ((fn [] (values 4 [2 [1] 9])))] (+ a b c d)) 16)
  (== (let [(a [b [c] d]) (values 4 [2 [1] 9])] (+ a b c d)) 16)
  (== (let [(a b) ((fn [] (values 4 2)))] (+ a b)) 6)
  (== (let [({: x} y) (values {:x 10} 20)] (+ x y)) 30)
  (== (let [[a & b] (setmetatable {} {:__fennelrest #42})] b) 42)
  (== (let [[a & b] (setmetatable {} {:__fennelrest #false})] b) false)
  (== (let [[a [b c] d] [4 [2 43] 7]] (+ (* a b) (- c d))) 44)
  (== (let [[a b & c] [1 2 3 4 5]] (+ a (. c 2) (. c 3))) 10)
  (== (let [[a b c d] [4 2 43 7]] (+ (* a b) (- c d))) 44)
  (== (let [[a b c] [4 2]] (or c :missing)) "missing")
  (== (let [[a b] [9 2 49]] (+ a b)) 11)
  (== (let [x 1 x (if (= x 1) 2 3)] x) 2)
  (== (let [{: a & r} {:a 1 :b 2}] a) 1)
  (== (let [{: a & r} {:a 1 :b 2}] r) {:b 2})
  (== (let [{: a : b} {:a 3 :b 5}] (+ a b)) 8)
  (== (let [{:a [x y z]} {:a [1 2 4]}] (+ x y z)) 7)
  (== (let [{:a x :b y} {:a 2 :b 4}] (+ x y)) 6)
  (== (let [[a & b] (setmetatable [1 2 3 4 5]
                                  {:__fennelrest
                                   (fn [t k]
                                     [((or table.unpack _G.unpack)
                                       t (+ k 1))])})]
        b) [3 4 5])
  (== (do (local (-a -b) ((fn [] (values 4 29)))) (+ -a -b)) 33)
  (== (do (local [a b c &as t] [1 2 3]) (+ c (. t 2))) 5)
  (== (do (local {:a x &as t} {:a 2 :b 4}) (+ x t.b)) 6)
  (== (do
        (var [a [b c]] [1 [2 3]])
        (set a 2)
        (set c 8)
        (+ a b c))
      12)
  (== (do
        (var x 0) (each [_ [a b] (ipairs [[1 2] [3 4]])]
                    (set x (+ x (* a b))))
        x) 14)
  (== (let [[a b & c &as t] [1 2 3 4]] a) 1)
  (== (let [[a b & c &as t] [1 2 3 4]] b) 2)
  (== (let [[a b & c &as t] [1 2 3 4]] c) [3 4])
  (== (let [[a b & c &as t] [1 2 3 4]] t) [1 2 3 4]))

(fn test-edge []
  (let [env {}]
    (set env._G env)
    (== (do (local x (lua "y = 4" "6")) (* _G.y x)) 24 {: env}))
  (== (length [(if (= (+ 1 1) 2) (values 1 2 3 4 5) (values 1 2 3))]) 5)
  (== (let [(a b c d e f g) (if (= (+ 1 1) 3)
                                nil
                                ((or table.unpack _G.unpack) [1 2 3 4 5 6 7]))]
        (+ a b c d e f g)) 28)
  (== (select "#" (if (= 1 (- 3 2)) (values 1 2 3 4 5) :onevalue)) 5)
  (== (let [(a b c d e f g) (if (= (+ 1 1) 2) (values 1 2 3 4 5 6 7))]
        (+ a b c d e f g)) 28)
  (== (do
        (local a_0_ (or (getmetatable {}) {:b-c {}}))
        (tset (. a_0_ :b-c) :d 12)
        (. a_0_ :b-c :d))
      12)
  (== (tostring (. {} 12)) "nil")
  ;; ensure that the over-zealous workaround for the
  ;; (let [pairs #(pairs $)] pairs) bug doesn't affect normal code
  (== (do (type _G) (let [type :string] type)) "string")
  (== (let [(_ m) (pcall #(. 1 1))]
        (m:match "attempt to index a number"))
      "attempt to index a number")
  ;; ensure (. (some-macro) k1 ...) doesn't allow invalid Lua output
  (== (do (macro identity [...] ...) (. (identity {:x 1 :y 2 :z 3}) :y))
      2)
  (== (. (let [t (let [t {} k :a] (tset t k 123) t) k :b]
           (tset t k 321)
           t) :a) 123)
  (== (tostring (. :hello 12)) "nil")
  (== (let [t {} _ (set t.field :let-side)] t.field) "let-side")
  (== (do
        (local c1 20)
        (local c2 40)
        (fn xyz [A B] (and A B))
        (xyz (if (and c1 c2) true false) 52))
      52)
  (== (length [(values 1 2 3 4 5)]) 5)
  (== (let [x (if 3 4 5)] x) 4)
  (== (tostring (let [t {:st {:v 5 :f #(+ $.v $2)}}
                      x (#(+ $ $2) 1 3)]
                  (t.st:f x)
                  nil)) "nil")
  (== (let [x [:a] y x]
        (tset (or x y) 2 :b)
        (. y 2))
      :b)
  ;; we have to let fn names escape into surrounding scope
  (== (let [f (fn abc-def [] 99)] (abc-def)) 99)
  (== (let [x [#(tset $1 $2 $3)] y x]
        (: x 1 2 :b)
        (. y 2))
      :b)
  ;; regression test for kv-rest codegen
  (== (let [{& a+b+c} {:key :value}]
        a+b+c.key)
      :value))

(fn test-hashfn []
  (== (#$.foo {:foo :bar}) "bar")
  (== (#$2.foo.bar.baz nil {:foo {:bar {:baz :quux}}}) "quux")
  (== (#(+ $ 2) 3) 5)
  (== (#(+ $1 $2) 3 4) 7)
  (== (#(+ $1 45) 1) 46)
  (== (#(+ $3 $4) 1 1 3 4) 7)
  (== (#[(select :# $...) $...] :a :b :c) [3 "a" "b" "c"])
  (== [(#$... 85 96)] [85 96])
  (== (+ (#$ 1) (#$2 2 3)) 4)
  (== (let [f #(+ $ $1 $2)]
        (f 1 2)) 4)
  (== (let [f #(+ $1 45)]
        (f 1)) 46)
  (== (let [f #(do #(values $...))]
        (table.concat [((f) 1 2 3)])) "123")
  (== (let [f #(do (local a 1) (local b (+ $1 $1 a)) (+ a b))]
        (f 1)) 4)
  (== (let [t {:x 41} f #(set $.x 86)] (f t) t.x) 86))

(fn test-method-calls []
    ;; method calls work
  (== (: :hello :find :e) 2)
  ;; method calls work on identifiers that aren't valid lua
  (== (let [f {:+ #(+ $2 $3 $4)}] (f:+ 1 2 9)) 12)
  ;; method calls work non-native with no args
  (== (let [f {:+ #18}] (f:+)) 18)
  ;; method calls don't double up side effects
  (== (do (var a 0)
          (let [f (fn [] (set a (+ a 1)) :hi)] (: (f) :find :h))
          a) 1)
  ;; method calls don't emit illegal semicolon
  (== (do (fn x [y] (y.obj:method) 77) (x {:obj {:method #$2}})) 77)
  ;; avoid ambiguous calls
  (== (let [state0 {"sheep one" {} :sheep-1 {}}]
        (tset (. state0 "sheep one") :x state0.sheep-1.x)
        (tset (. state0 "sheep one") :y state0.sheep-1.y)
        (type state0)) :table)
  ;; method calls work with varg
  (== ((fn [...] (: ... :gsub :foo :bar)) :foofoo) :barbar)
  (== (let [x {:foo (fn [self arg1] (.. self.bar arg1)) :bar :baz}]
        (x:foo :quux))
      "bazquux")
  (== (let [x {:y {:foo (fn [self arg1] (.. self.bar arg1)) :bar :baz}}]
        (x.y:foo :quux))
      "bazquux"))

(fn test-values []
  (== (let [(x y) (values :x (do :y))] [x y])
      [:x :y])
  (== [(values 1 2 (values 3 4) 4)]
      [1 2 3 4])
  (assert-no-iife [(values 1 2 (values 3 4) 4)])
  (== (let [(x y z Z) (values :x (do :y) (values :z (do :Z)))] [x y z Z])
      [:x :y :z :Z])
  (== (let [t {:field :hi} f #t]
        (tset (f :bork :bork) :field (values (do :BYE) (do :HI)))
        t)
      {:field :BYE})
  (== (do (var i 0) (fn i++ [] (set i (+ 1 i)) i)
          [(values (i++) (values (do (i++)) (do (i++))))])
      [2 1 3])
  (== (do (macro myvalues [x y z] `(values ,x ,y ,z))
          [(values 1 2 (myvalues 3 4))])
      [1 2 3 4]))

(fn test-pick-values []
  (== [(pick-values 4 0 (#(values 1 2 3 4)))] [0 1 2 3])
  (== (do (var i 0) (fn i++ [] (set i (+ 1 i)) i)
          [(pick-values 3 (i++) (do (i++)) (do (i++)))])
      [2 1 3])
  (== (select :# (pick-values 3))
      3)
  (== [(pick-values 0 (select 1 :a :b :c))]
      [])
  (== [(pick-values 4 :a :b :c (values :d :e))]
      ["a" "b" "c" "d"])
  ;; ensure pick-values output respects nval, e.g. in middle of table literal
  (== [:X (pick-values 2 :Y :YY) :Z] [:X :Y :Z])
  (== [:X (pick-values 0 :YY) :Y] [:X nil :Y])
  (t.= "return (select(1, \"x\", \"y\", \"z\"))"
       (fennel.compile-string "(pick-values 1 (select 1 :x :y :z))"))
  (== [(if (= 1 1) (pick-values 1 (select 1 :x :y :z)) :bork)]
      [:x])
  (== (let [ret [(pick-values 3 :x :y (do :z) :A (do :B))]]
        [ret (length ret)])
    [[:x :y :z] 3])
  (== (do (var i 0) (fn i++ [] (set i (+ i 1)) i)
          (doto [(pick-values 1 (i++) (i++) (i++))]
                (table.insert i)))
      [3 3])
  ;; Ensure (pick-values 0 ...) emits nil when needed, and keeps side effects
  (== (do (var i 0) (fn i++ [] (set i (+ i 1)) i)
          (doto [:X (pick-values 0 (i++) (i++) (i++)) :Y]
                ;; Using tset because, in luajit and luajit only,
                ;; (doto [:X (values) :Y] (table.insert :Z)) returns [:X 3 :Y]
                (tset 4 i)))
      [:X nil :Y 3])
  (== (do (var i 0) (fn i++ [] (set i (+ i 1)) i)
          (doto [(pick-values 2 (i++) (select 1 (i++) :X) (values (i++) (i++)))]
                (table.insert i)))
      [1 2 4])
  (== (let [pack (or table.pack #(doto [$...] (tset :n (select :# $...))))
            t (pack (pick-values 3 (pick-values 1 (values :x :y :z))))]
        [t.n ((or _G.unpack table.unpack) t)])
      [3 :x])
  (== (let [pack (or table.pack #(doto [$...] (tset :n (select :# ...))))]
        (pack (pick-values 5 :x (do :y) (do :z))))
      {1 :x 2 :y 3 :z :n 5}))

(fn test-with-open []
  (== (do
        (var fh nil)
        (local (ok msg) (pcall #(with-open [f (io.tmpfile)]
                                  (set fh f)
                                  (error :bork!))))
        [(io.type fh) ok (msg:match :bork!)])
      ["closed file" false "bork!"])
  (== (do
        (var (fh1 fh2) nil)
        [(with-open [f1 (io.tmpfile) f2 (io.tmpfile)]
           (set [fh1 fh2] [f1 f2])
           (f1:write :asdf)
           (f1:seek :set 0)
           (f1:read :*a))
         (io.type fh1)
         (io.type fh2)])
      ["asdf" "closed file" "closed file"])
  (== [(with-open [proc1 (io.popen "echo hi") proc2 (io.popen "echo bye")]
         (values (proc1:read) (proc2:read)))]
      ["hi" "bye"])
  (== (do
        (var fh nil)
        (local (ok msg) (pcall #(with-open [f (io.tmpfile)]
                                  (set fh f)
                                  (error {:bork! :bark!}))))
        [(io.type fh) ok (case msg {:bork! :bark!} msg _ "didn't match")])
      ["closed file" false {:bork! :bark!}]))

(fn test-comment []
  (t.= "--[[ hello world ]]\nreturn nil"
                  (fennel.compile-string "(comment hello world)"))
  (t.= "--[[ \"hello\nworld\" ]]\nreturn nil"
                  (fennel.compile-string "(comment \"hello\nworld\")"))
  (t.= "--[[ \"hello]\\]lol\" ]]\nreturn nil"
                  (fennel.compile-string "(comment \"hello]]lol\")")))

(fn test-nest []
<<<<<<< HEAD
  (let [env (collect [k v (pairs _G) &into {: fennel}] k v)
        nested (fennel.dofile "src/fennel.fnl" {: env :compilerEnv env})]
    (t.= 51 (fennel.eval "((fn [] (+ 49 2)))"))
=======
  (let [nested (fennel.dofile "src/fennel.fnl")]
>>>>>>> 4ef3b1b1
    (t.= fennel.version nested.version)))

(fn test-sym []
  (t.= "return \"f_1_auto.foo:bar\""
                  (fennel.compile-string
                   "(eval-compiler (string.format \"%q\" (view `f#.foo:bar)))")))

(fn test-stable-kv-output []
  (let [add-keys "(macro add-keys [t ...]
  (faccumulate [t t i 1 (select :# ...) 2]
    (let [(k v) (select i ...)] (doto t (tset k v)))))"
        cases [["{:a 1 :b 2 :2 :s2 2 :n2 true :btrue :true :strue}"
                "{a = 1, b = 2, [\"2\"] = \"s2\", [2] = \"n2\", [true] = \"btrue\", [\"true\"] = \"strue\"}"
                "original table literal key order should be preserved"]
               [(.. add-keys "\n"
                    "(add-keys {:c 3 :a 1} :b 2 :d 4 :2 :b 2 :b1 [9] :tbl9 true :t :true :t1)")
                "{c = 3, a = 1, [2] = \"b1\", [true] = \"t\", [\"2\"] = \"b\", b = 2, d = 4, [\"true\"] = \"t1\", [{9}] = \"tbl9\"}"
                "added keys should be sorted: numbers>booleans>strings>tables>other"]]]
    (each [_ [input expected msg] (ipairs cases)]
      (t.= (: (fennel.compile-string input) :gsub "^return%s*" "")
           expected msg))))

{: test-booleans
 : test-calculations
 : test-comparisons
 : test-conditionals
 : test-core
 : test-destructuring
 : test-edge
 : test-functions
 : test-hashfn
 : test-if
 : test-pick-values
 : test-values
 : test-with-open
 : test-method-calls
 : test-comment
 : test-nest
 : test-sym
 : test-stable-kv-output
}<|MERGE_RESOLUTION|>--- conflicted
+++ resolved
@@ -583,13 +583,9 @@
                   (fennel.compile-string "(comment \"hello]]lol\")")))
 
 (fn test-nest []
-<<<<<<< HEAD
   (let [env (collect [k v (pairs _G) &into {: fennel}] k v)
         nested (fennel.dofile "src/fennel.fnl" {: env :compilerEnv env})]
     (t.= 51 (fennel.eval "((fn [] (+ 49 2)))"))
-=======
-  (let [nested (fennel.dofile "src/fennel.fnl")]
->>>>>>> 4ef3b1b1
     (t.= fennel.version nested.version)))
 
 (fn test-sym []
