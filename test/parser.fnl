(local t (require :test.faith))
(local fennel (require :fennel))
(local utils (require :fennel.utils))

(fn == [a b msg]
  (t.= (fennel.view a) (fennel.view b) msg))

(fn parse= [expected str msg]
  (let [(ok? parsed) ((fennel.parser str))]
    (t.is ok?)
    (t.= expected parsed msg)))

(fn test-basics []
  (t.= "\\" (fennel.eval "\"\\\\\""))
  (t.= "abc\n\240" (fennel.eval "\"abc\n\\240\""))
  (t.= "abc\"def" (fennel.eval "\"abc\\\"def\""))
  (t.= "abc\240" (fennel.eval "\"abc\\240\""))
  (t.= 150000 (fennel.eval "150_000"))
  (t.= "\n5.2" (fennel.eval "\"\n5.2\""))
  (t.= "zero" (fennel.eval "(let [_0 :zero] _0)")
       "leading underscore should be symbol, not number")
  (t.= "foo\nbar" (fennel.eval "\"foo\\\nbar\"")
       "backslash+newline should be just a newline like Lua")
  (t.= [true (fennel.sym "&abc")]
       [((fennel.parser (fennel.string-stream "&abc ")))]))

(fn test-spicy-numbers []
  (t.= "141791343654238"
       (fennel.view (fennel.eval "141791343654238")))
  (t.= "141791343654238"
       (fennel.view (fennel.eval "1.41791343654238e+14")))
  (t.= "14179134365.125"
       (fennel.view (fennel.eval "14179134365.125")))
  (t.match "1%.41791343654238e%+0?15"
           (fennel.view (fennel.eval "1.41791343654238e+15")))
  (t.match "2%.3456789012e%+0?76"
           (fennel.view (fennel.eval (.. "23456789012" (string.rep "0" 66)))))
  (t.match "1%.23456789e%-0?13"
           (fennel.view (fennel.eval "1.23456789e-13")))
  (t.= ".inf" (fennel.view (fennel.eval "1e+999999")))
  (t.= "-.inf" (fennel.view (fennel.eval "-1e+999999")))
  (t.= "nan" (tostring (fennel.eval ".nan")))
  ;; ensure we consistently treat nan as symbol even on 5.1
  (t.= :not-really (fennel.eval "(let [nan :not-really] nan)"))
  (t.= :nah (fennel.eval "(let [-nan :nah] -nan)")))

(fn test-escapes []
  (parse= " " "\"\\032\"")
  (parse= " " "\"\\x20\"")
  (parse= " " "\"\\u{20}\"")
  (parse= "\t\n\v" "\"\\t\\n\\v\"")
  ;; extra unicode cases
  (parse= "\x24" "\"\\u{24}\"")
  (parse= "\xC2\xA2" "\"\\u{a2}\"")
  (parse= "\xE2\x82\xAC" "\"\\u{20ac}\"")
  (parse= "\xF0\xA4\xAD\xA2" "\"\\u{24b62}\"")
  (parse= "\x7F" "\"\\u{7f}\"")
  (parse= "\xC2\x80" "\"\\u{80}\"")
  (parse= "\xDF\xBF" "\"\\u{7ff}\"")
  (parse= "\xE0\xA0\x80" "\"\\u{800}\"")
  (parse= "\xEF\xBF\xBF" "\"\\u{ffff}\"")
  (parse= "\xF0\x90\x80\x80" "\"\\u{10000}\"")
  (parse= "\xF4\x8F\xBF\xBF" "\"\\u{10ffff}\""))

(fn test-comments []
  (let [(ok? ast) ((fennel.parser (fennel.string-stream ";; abc")
                                  "" {:comments true}))]
    (t.is ok?)
    (t.= :table (type (utils.comment? ast)))
    (t.= ";; abc" (tostring ast)))
  (let [code "{;; one\n1 ;; hey\n2 ;; what\n:is \"up\" ;; here\n}"
        (ok? ast) ((fennel.parser (fennel.string-stream code)
                                  "" {:comments true}))
        mt (getmetatable ast)]
    (== mt.comments
        {:keys {:is [(fennel.comment ";; what")]
                1 [(fennel.comment ";; one")]}
         :values {2 [(fennel.comment ";; hey")]}
         :last [(fennel.comment ";; here")]})
    (t.= mt.keys [1 :is])
    (t.is ok?))
  (let [code (table.concat ["{:this table"
                            ";; has a comment"
                            ";; with multiple lines in it!!!"
                            ":and \"we don't want to lose the comments\""
                            ";; so let's keep em; all the comments are"
                            ": good ; and we want them to be kept"
                            "}"] "\n")
        (ok? ast) ((fennel.parser (fennel.string-stream code)
                                  "" {:comments true}))]
    (t.is ok? ast)
    (== (. (getmetatable ast) :comments :keys)
        {:and [(fennel.comment ";; has a comment")
               (fennel.comment ";; with multiple lines in it!!!")]
         :good [(fennel.comment ";; so let's keep em; all the comments are")]})
    (== (. (getmetatable ast) :comments :last)
        [(fennel.comment "; and we want them to be kept")]))
  (let [(_ ast) ((fennel.parser "(do\n; a\n(print))" "-" {:comments true}))]
    (== ["do" "; a" "(print)"] (icollect [_ x (ipairs ast)] (tostring x)))
    ;; top-level version
    (== ["do" "; a" "(print)"]
        (icollect [_ x (fennel.parser ":do\n; a\n(print)" "-" {:comments true})]
          (tostring x)))))

(fn test-control-codes []
  (for [i 1 31]
    (let [code (.. "\"" (string.char i) (tostring i) "\"")
          expected (.. (string.char i) (tostring i))]
      (t.= (fennel.eval code) expected
           (.. "Failed to parse control code " i)))))

(fn test-prefixes []
  (let [code "\n\n`(let\n  ,abc #(+ 2 3))"
        (ok? ast) ((fennel.parser code))]
    (t.is ok?)
    (t.= ast.line 3)
    (t.= (. ast 2 2 :line) 4)
    (t.= (. ast 2 3 :line) 4)))

(fn line-col [{: line : col}] [line col])

(fn test-source-meta []
  (let [code "\n\n  (  let [x 5 \n        y {:z 66}]\n (+ x y.z))"
        (ok? ast) ((fennel.parser code))
        [let* [_ _ _ tbl]] ast
        [_ seq] ast]
    (t.is ok?)
    (t.= (line-col ast) [3 2] "line and column on lists")
    (t.= (line-col let*) [3 5] "line and column on symbols")
    (t.= (line-col (getmetatable seq)) [3 9]
         "line and column on sequences")
    (t.= (line-col (getmetatable tbl)) [4 10]
         "line and column on tables"))
  (let [code "abc\nxyz"
        parser (fennel.parser code)
        (ok? abc) (parser)
        (ok2? xyz) (parser)]
    (t.is (and ok? ok2?))
    (t.= (tostring abc) (code:sub abc.bytestart abc.byteend))
    (t.= (tostring xyz) (code:sub xyz.bytestart xyz.byteend))
    ;; but wait! sub is tolerant of going on beyond the last byte!
    (t.= (length code) xyz.byteend))
  ;; now let's try that again with tables
  (let [code "[1]\n{a 4} (true)"
        parser (fennel.parser code)
        (ok? seq) (parser)
        (ok2? kv) (parser)
        (ok3? list) (parser)
        seq-source (getmetatable seq)
        kv-source (getmetatable kv)]
    (t.is (and ok? ok2? ok3?))
    (t.= (fennel.view seq) (code:sub seq-source.bytestart seq-source.byteend))
    (t.= (fennel.view kv) (code:sub kv-source.bytestart kv-source.byteend))
    (t.= (fennel.view list) (code:sub list.bytestart list.byteend))
    ;; but wait! sub is tolerant of going on beyond the last byte!
    (t.= (length code) list.byteend))
  (let [code "  #  "
        (ok? ast) ((fennel.parser code))]
    (t.is ok?)
    ; (t.= (line-col ast [1 3]))
    (t.= (tostring ast) (code:sub ast.bytestart ast.byteend))))

(fn test-plugin-hooks []
  (var parse-error-called nil)
  (let [code "(there is a parse error here (((("
        plugin {:versions [(fennel.version:gsub "-dev" "")]
<<<<<<< HEAD
                :parse-error (fn [] (set parse-error-called true))}
        ok? (pcall (fennel.parser code "" {:plugins [plugin]}))]
    (t.is (not ok?) "parse error is expected")
=======
                :parse-error #(set parse-error-called true)}]
    (t.is (not (pcall (fennel.parser code "" {:plugins [plugin]})))
          "parse error is expected")
>>>>>>> ac75caf3
    (t.is parse-error-called "plugin wasn't called")))

{: test-basics
 : test-spicy-numbers
 : test-control-codes
 : test-comments
 : test-prefixes
 : test-source-meta
 : test-escapes
 : test-plugin-hooks}<|MERGE_RESOLUTION|>--- conflicted
+++ resolved
@@ -164,15 +164,9 @@
   (var parse-error-called nil)
   (let [code "(there is a parse error here (((("
         plugin {:versions [(fennel.version:gsub "-dev" "")]
-<<<<<<< HEAD
-                :parse-error (fn [] (set parse-error-called true))}
-        ok? (pcall (fennel.parser code "" {:plugins [plugin]}))]
-    (t.is (not ok?) "parse error is expected")
-=======
                 :parse-error #(set parse-error-called true)}]
     (t.is (not (pcall (fennel.parser code "" {:plugins [plugin]})))
           "parse error is expected")
->>>>>>> ac75caf3
     (t.is parse-error-called "plugin wasn't called")))
 
 {: test-basics
