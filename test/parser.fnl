--- conflicted
+++ resolved
@@ -160,19 +160,14 @@
     ; (t.= (line-col ast [1 3]))
     (t.= (tostring ast) (code:sub ast.bytestart ast.byteend))))
 
+
 (fn test-plugin-hooks []
   (var parse-error-called nil)
   (let [code "(there is a parse error here (((("
         plugin {:versions [(fennel.version:gsub "-dev" "")]
-<<<<<<< HEAD
                 :parse-error #(set parse-error-called true)}]
     (t.is (not (pcall (fennel.parser code "" {:plugins [plugin]})))
           "parse error is expected")
-=======
-                :parse-error (fn [] (set parse-error-called true))}
-        ok? (pcall (fennel.parser code "" {:plugins [plugin]}))]
-    (t.is (not ok?) "parse error is expected")
->>>>>>> 66c47616
     (t.is parse-error-called "plugin wasn't called")))
 
 {: test-basics
